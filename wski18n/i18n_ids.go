--- conflicted
+++ resolved
@@ -202,11 +202,8 @@
 	ID_ERR_ARG_MISSING_KEY_VALUE_X_arg_X                                 = "msg_err_arg_missing_key_value"
 	ID_ERR_INVALID_PARAM_FILE_X_file_X                                   = "msg_err_invalid_param_file"
 	ID_ERR_REQUIRED_INPUTS_MISSING_VALUE_X_inputs_X                      = "msg_err_required_inputs_missing_value"
-<<<<<<< HEAD
 	ID_ERR_API_GATEWAY_BASE_PATH_INVALID_X_api_X                         = "msg_err_api_gateway_base_path_invalid"
-=======
 	ID_ERR_RUNTIME_PARSER_ERROR                                          = "msg_err_runtime_parser_error"
->>>>>>> a9238eab
 
 	// Server-side Errors (wskdeploy as an Action)
 	ID_ERR_JSON_MISSING_KEY_CMD = "msg_err_json_missing_cmd_key"
