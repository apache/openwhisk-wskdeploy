--- conflicted
+++ resolved
@@ -404,15 +404,8 @@
     "translation": "The project name has been overridden. Using {{.project}}\n"
   },
   {
-<<<<<<< HEAD
     "id": "DEBUG",
     "translation": "================= DEBUG ==================="
-  },
-  {
-=======
->>>>>>> f7b497fd
-    "id": "msg_dbg_undeploying_using",
-    "translation": "Undeploying using:\n"
   },
   {
     "id": "msg_dbg_searching_project_directory",
