--- conflicted
+++ resolved
@@ -54,14 +54,10 @@
   {
     "id": "WARNING: Whisk Deploy has chosen appropriate runtime {{.runtime}} based on the action source file extension for that action {{.action}}.\n",
     "translation": "WARNING: Whisk Deploy has chosen appropriate runtime {{.runtime}} based on the action source file extension for that action {{.action}}.\n"
-<<<<<<< HEAD
   },
   {
     "id": "WARNING: Runtime specified in manifest YAML {{.runtime}} is not supported by OpenWhisk server for the action {{.action}}.\n",
     "translation": "WARNING: Runtime specified in manifest YAML {{.runtime}} is not supported by OpenWhisk server for the action {{.action}}.\n"
-
-=======
->>>>>>> f19e1b8a
   },
   {
     "id": "Unsupported runtime type, set to nodejs",
