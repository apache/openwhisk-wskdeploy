--- conflicted
+++ resolved
@@ -364,13 +364,12 @@
     "translation": "Required inputs are missing values even after applying interpolation using env. variables. Please set missing env. variables and/or input values in manifest/deployment file or on CLI for following inputs: {{.inputs}}"
   },
   {
-<<<<<<< HEAD
     "id": "msg_err_api_gateway_base_path_invalid",
     "translation": "API Gateway base path [{{.apibasepath}}] is invalid. It has path parameters which is not supported, only relative path supports path parameters."
-=======
+  },
+  {
     "id": "msg_err_runtime_parser_error",
     "translation": "Failed to retrieve runtimes {{.err}}."
->>>>>>> a9238eab
   },
 
   {
