/*
 * Licensed to the Apache Software Foundation (ASF) under one or more
 * contributor license agreements.  See the NOTICE file distributed with
 * this work for additional information regarding copyright ownership.
 * The ASF licenses this file to You under the Apache License, Version 2.0
 * (the "License"); you may not use this file except in compliance with
 * the License.  You may obtain a copy of the License at
 *
 *     http://www.apache.org/licenses/LICENSE-2.0
 *
 * Unless required by applicable law or agreed to in writing, software
 * distributed under the License is distributed on an "AS IS" BASIS,
 * WITHOUT WARRANTIES OR CONDITIONS OF ANY KIND, either express or implied.
 * See the License for the specific language governing permissions and
 * limitations under the License.
 */

package deployers

import (
	"bufio"
	"fmt"
	"os"
	"path"
	"strconv"
	"strings"
	"sync"

	"github.com/apache/incubator-openwhisk-client-go/whisk"
	"github.com/apache/incubator-openwhisk-wskdeploy/parsers"
	"github.com/apache/incubator-openwhisk-wskdeploy/utils"
	"github.com/apache/incubator-openwhisk-wskdeploy/wski18n"
	"reflect"
)

type DeploymentProject struct {
	Packages map[string]*DeploymentPackage
	Triggers map[string]*whisk.Trigger
	Rules    map[string]*whisk.Rule
	Apis     map[string]*whisk.ApiCreateRequest
}

func NewDeploymentProject() *DeploymentProject {
	var dep DeploymentProject
	dep.Packages = make(map[string]*DeploymentPackage)
	dep.Triggers = make(map[string]*whisk.Trigger)
	dep.Rules = make(map[string]*whisk.Rule)
	dep.Apis = make(map[string]*whisk.ApiCreateRequest)
	return &dep
}

type DeploymentPackage struct {
	Package      *whisk.Package
	Dependencies map[string]utils.DependencyRecord
	Actions      map[string]utils.ActionRecord
	Sequences    map[string]utils.ActionRecord
}

func NewDeploymentPackage() *DeploymentPackage {
	var dep DeploymentPackage
	dep.Dependencies = make(map[string]utils.DependencyRecord)
	dep.Actions = make(map[string]utils.ActionRecord)
	dep.Sequences = make(map[string]utils.ActionRecord)
	return &dep
}

// ServiceDeployer defines a prototype service deployer.
// It should do the following:
//   1. Collect information from the manifest file (if any)
//   2. Collect information from the deployment file (if any)
//   3. Collect information about the source code files in the working directory
//   4. Create a deployment plan to create OpenWhisk service
type ServiceDeployer struct {
	Deployment      *DeploymentProject
	Client          *whisk.Client
	mt              sync.RWMutex
	RootPackageName string
	IsInteractive   bool
	IsDefault       bool
	ManifestPath    string
	ProjectPath     string
	DeploymentPath  string
	// whether to deploy the action under the package
	DeployActionInPackage bool
	InteractiveChoice     bool
	ClientConfig          *whisk.Config
	DependencyMaster      map[string]utils.DependencyRecord
}

// NewServiceDeployer is a Factory to create a new ServiceDeployer
func NewServiceDeployer() *ServiceDeployer {
	var dep ServiceDeployer
	dep.Deployment = NewDeploymentProject()
	dep.IsInteractive = true
	dep.DeployActionInPackage = true
	dep.DependencyMaster = make(map[string]utils.DependencyRecord)

	return &dep
}

// Check if the manifest yaml could be parsed by Manifest Parser.
// Check if the deployment yaml could be parsed by Manifest Parser.
func (deployer *ServiceDeployer) Check() {
	ps := parsers.NewYAMLParser()
	if utils.FileExists(deployer.DeploymentPath) {
		ps.ParseDeployment(deployer.DeploymentPath)
	}
	ps.ParseManifest(deployer.ManifestPath)
	// add more schema check or manifest/deployment consistency checks here if
	// necessary
}

func (deployer *ServiceDeployer) ConstructDeploymentPlan() error {

	var manifestReader = NewManfiestReader(deployer)
	manifestReader.IsUndeploy = false
	var err error
	manifest, manifestParser, err := manifestReader.ParseManifest()
	if err != nil {
		return err
	}

	deployer.RootPackageName = manifest.Package.Packagename

	manifestReader.InitRootPackage(manifestParser, manifest)

	if deployer.IsDefault == true {
		fileReader := NewFileSystemReader(deployer)
		fileActions, err := fileReader.ReadProjectDirectory(manifest)
		if err != nil {
			return err
		}
		fileReader.SetFileActions(fileActions)
	}

	// process manifest file
	err = manifestReader.HandleYaml(deployer, manifestParser, manifest)
	if err != nil {
		return err
	}

	projectName := ""
	if len(manifest.GetProject().Packages) != 0 {
		projectName = manifest.GetProject().Name
	}

	// (TODO) delete this warning after deprecating application in manifest file
	if manifest.Application.Name != "" {
		warningString := wski18n.T("WARNING: application in manifest file will soon be deprecated, please use project instead.\n")
		whisk.Debug(whisk.DbgWarn, warningString)
	}

	// process deployment file
	if utils.FileExists(deployer.DeploymentPath) {
		var deploymentReader = NewDeploymentReader(deployer)
		err = deploymentReader.HandleYaml()

		if err != nil {
			return err
		}
<<<<<<< HEAD
		// compare the name of the application
		if len(deploymentReader.DeploymentDescriptor.Application.Packages) != 0 && len(applicationName) != 0 {
			appNameDeploy := deploymentReader.DeploymentDescriptor.Application.Name
			if appNameDeploy != applicationName {
				errorString := wski18n.T("The name of the application {{.appNameDeploy}} in deployment file at [{{.deploymentFile}}] does not match the name of the application {{.appNameManifest}}} in manifest file at [{{.manifestFile}}].",
				    map[string]interface{}{"appNameDeploy": appNameDeploy, "deploymentFile": deployer.DeploymentPath,
					"appNameManifest": applicationName,  "manifestFile": deployer.ManifestPath })
				return utils.NewYAMLFormatError(errorString)
=======

		// (TODO) delete this warning after deprecating application in deployment file
		if deploymentReader.DeploymentDescriptor.Application.Name != "" {
			warningString := wski18n.T("WARNING: application in deployment file will soon be deprecated, please use project instead.\n")
			whisk.Debug(whisk.DbgWarn, warningString)
		}

		// compare the name of the project/application
		if len(deploymentReader.DeploymentDescriptor.GetProject().Packages) != 0 && len(projectName) != 0 {
			projectNameDeploy := deploymentReader.DeploymentDescriptor.GetProject().Name
			if projectNameDeploy != projectName {
				errorString := wski18n.T("The name of the project/application {{.projectNameDeploy}} in deployment file at [{{.deploymentFile}}] does not match the name of the project/application {{.projectNameManifest}}} in manifest file at [{{.manifestFile}}].",
					map[string]interface{}{"projectNameDeploy": projectNameDeploy, "deploymentFile": deployer.DeploymentPath,
						"projectNameManifest": projectName, "manifestFile": deployer.ManifestPath})
				return utils.NewInputYamlFormatError(errorString)
>>>>>>> ced8f43f
			}
		}
		deploymentReader.BindAssets()
	}

	return err
}

func (deployer *ServiceDeployer) ConstructUnDeploymentPlan() (*DeploymentProject, error) {

	var manifestReader = NewManfiestReader(deployer)
	manifestReader.IsUndeploy = true
	var err error
	manifest, manifestParser, err := manifestReader.ParseManifest()
	if err != nil {
		return deployer.Deployment, err
	}

	deployer.RootPackageName = manifest.Package.Packagename
	manifestReader.InitRootPackage(manifestParser, manifest)

	// process file system
	if deployer.IsDefault == true {
		fileReader := NewFileSystemReader(deployer)
		fileActions, err := fileReader.ReadProjectDirectory(manifest)
		if err != nil {
			return deployer.Deployment, err
		}

		err = fileReader.SetFileActions(fileActions)
		if err != nil {
			return deployer.Deployment, err
		}

	}

	// process manifest file
	err = manifestReader.HandleYaml(deployer, manifestParser, manifest)
	if err != nil {
		return deployer.Deployment, err
	}

	projectName := ""
	if len(manifest.GetProject().Packages) != 0 {
		projectName = manifest.GetProject().Name
	}

	// (TODO) delete this warning after deprecating application in manifest file
	if manifest.Application.Name != "" {
		warningString := wski18n.T("WARNING: application in manifest file will soon be deprecated, please use project instead.\n")
		whisk.Debug(whisk.DbgWarn, warningString)
	}

	// process deployment file
	if utils.FileExists(deployer.DeploymentPath) {
		var deploymentReader = NewDeploymentReader(deployer)
		err = deploymentReader.HandleYaml()
		if err != nil {
			return deployer.Deployment, err
		}
<<<<<<< HEAD
        // compare the name of the application
        if len(deploymentReader.DeploymentDescriptor.Application.Packages) != 0 && len(applicationName) != 0 {
            appNameDeploy := deploymentReader.DeploymentDescriptor.Application.Name
            if appNameDeploy != applicationName {
                errorString := wski18n.T("The name of the application {{.appNameDeploy}} in deployment file at [{{.deploymentFile}}] does not match the name of the application {{.appNameManifest}}} in manifest file at [{{.manifestFile}}].",
                    map[string]interface{}{"appNameDeploy": appNameDeploy, "deploymentFile": deployer.DeploymentPath,
                        "appNameManifest": applicationName,  "manifestFile": deployer.ManifestPath })
                return deployer.Deployment, utils.NewYAMLFormatError(errorString)
            }
        }
=======
		// (TODO) delete this warning after deprecating application in deployment file
		if deploymentReader.DeploymentDescriptor.Application.Name != "" {
			warningString := wski18n.T("WARNING: application in deployment file will soon be deprecated, please use project instead.\n")
			whisk.Debug(whisk.DbgWarn, warningString)
		}
		// compare the name of the application
		if len(deploymentReader.DeploymentDescriptor.GetProject().Packages) != 0 && len(projectName) != 0 {
			projectNameDeploy := deploymentReader.DeploymentDescriptor.GetProject().Name
			if projectNameDeploy != projectName {
				errorString := wski18n.T("The name of the project/application {{.projectNameDeploy}} in deployment file at [{{.deploymentFile}}] does not match the name of the application {{.projectNameManifest}}} in manifest file at [{{.manifestFile}}].",
					map[string]interface{}{"projectNameDeploy": projectNameDeploy, "deploymentFile": deployer.DeploymentPath,
						"projectNameManifest": projectName, "manifestFile": deployer.ManifestPath})
				return deployer.Deployment, utils.NewInputYamlFormatError(errorString)
			}
		}
>>>>>>> ced8f43f
		deploymentReader.BindAssets()
	}

	verifiedPlan := deployer.Deployment

	return verifiedPlan, err
}

// Use reflect util to deploy everything in this service deployer
// TODO(TBD): according to some planning?
func (deployer *ServiceDeployer) Deploy() error {

	if deployer.IsInteractive == true {
		deployer.printDeploymentAssets(deployer.Deployment)
		reader := bufio.NewReader(os.Stdin)
		fmt.Print("Do you really want to deploy this? (y/N): ")

		text, _ := reader.ReadString('\n')
		text = strings.TrimSpace(text)

		if text == "" {
			text = "n"
		}

		if strings.EqualFold(text, "y") || strings.EqualFold(text, "yes") {
			deployer.InteractiveChoice = true
			if err := deployer.deployAssets(); err != nil {
				errString := wski18n.T("Deployment did not complete sucessfully. Run `wskdeploy undeploy` to remove partially deployed assets.\n")
				whisk.Debug(whisk.DbgError, errString)
				return err
			}

			utils.PrintOpenWhiskOutput(wski18n.T("Deployment completed successfully.\n"))
			return nil

		} else {
			deployer.InteractiveChoice = false
			utils.PrintOpenWhiskOutput(wski18n.T("OK. Cancelling deployment.\n"))
			return nil
		}
	}

	// non-interactive
	if err := deployer.deployAssets(); err != nil {
		errString := wski18n.T("Deployment did not complete sucessfully. Run `wskdeploy undeploy` to remove partially deployed assets.\n")
		whisk.Debug(whisk.DbgError, errString)
		return err
	}

	utils.PrintOpenWhiskOutput(wski18n.T("Deployment completed successfully.\n"))
	return nil

}

func (deployer *ServiceDeployer) deployAssets() error {

	if err := deployer.DeployPackages(); err != nil {
		return err
	}

	if err := deployer.DeployDependencies(); err != nil {
		return err
	}

	if err := deployer.DeployActions(); err != nil {
		return err
	}

	if err := deployer.DeploySequences(); err != nil {
		return err
	}

	if err := deployer.DeployTriggers(); err != nil {
		return err
	}

	if err := deployer.DeployRules(); err != nil {
		return err
	}

	if err := deployer.DeployApis(); err != nil {
		return err
	}

	return nil
}

func (deployer *ServiceDeployer) DeployDependencies() error {
	for _, pack := range deployer.Deployment.Packages {
		for depName, depRecord := range pack.Dependencies {
			output := wski18n.T("Deploying dependency {{.output}} ...",
				map[string]interface{}{"output": depName})
			whisk.Debug(whisk.DbgInfo, output)

			if depRecord.IsBinding {
				bindingPackage := new(whisk.BindingPackage)
				bindingPackage.Namespace = pack.Package.Namespace
				bindingPackage.Name = depName
				pub := false
				bindingPackage.Publish = &pub

				qName, err := utils.ParseQualifiedName(depRecord.Location, pack.Package.Namespace)
				if err != nil {
					return err
				}
				bindingPackage.Binding = whisk.Binding{qName.Namespace, qName.EntityName}

				bindingPackage.Parameters = depRecord.Parameters
				bindingPackage.Annotations = depRecord.Annotations

				error := deployer.createBinding(bindingPackage)
				if error != nil {
					return error
				} else {
					output := wski18n.T("Dependency {{.output}} has been successfully deployed.\n",
						map[string]interface{}{"output": depName})
					whisk.Debug(whisk.DbgInfo, output)
				}

			} else {
				depServiceDeployer, err := deployer.getDependentDeployer(depName, depRecord)
				if err != nil {
					return err
				}

				err = depServiceDeployer.ConstructDeploymentPlan()
				if err != nil {
					return err
				}

				if err := depServiceDeployer.deployAssets(); err != nil {
					errString := wski18n.T("Deployment of dependency {{.depName}} did not complete sucessfully. Run `wskdeploy undeploy` to remove partially deployed assets.\n",
						map[string]interface{}{"depName": depName})
					utils.PrintOpenWhiskErrorMessage(errString)
					return err
				}

				// if the RootPackageName is different from depName
				// create a binding to the origin package
				if depServiceDeployer.RootPackageName != depName {
					bindingPackage := new(whisk.BindingPackage)
					bindingPackage.Namespace = pack.Package.Namespace
					bindingPackage.Name = depName
					pub := false
					bindingPackage.Publish = &pub

					qName, err := utils.ParseQualifiedName(depServiceDeployer.RootPackageName, depServiceDeployer.Deployment.Packages[depServiceDeployer.RootPackageName].Package.Namespace)
					if err != nil {
						return err
					}

					bindingPackage.Binding = whisk.Binding{qName.Namespace, qName.EntityName}

					bindingPackage.Parameters = depRecord.Parameters
					bindingPackage.Annotations = depRecord.Annotations

					err = deployer.createBinding(bindingPackage)
					if err != nil {
						return err
					} else {
						output := wski18n.T("Dependency {{.output}} has been successfully deployed.\n",
							map[string]interface{}{"output": depName})
						whisk.Debug(whisk.DbgInfo, output)
					}
				}
			}
		}
	}

	return nil
}

func (deployer *ServiceDeployer) DeployPackages() error {
	for _, pack := range deployer.Deployment.Packages {
		err := deployer.createPackage(pack.Package)
		if err != nil {
			return err
		}
	}
	return nil
}

// Deploy Sequences into OpenWhisk
func (deployer *ServiceDeployer) DeploySequences() error {

	for _, pack := range deployer.Deployment.Packages {
		for _, action := range pack.Sequences {
			error := deployer.createAction(pack.Package.Name, action.Action)
			if error != nil {
				return error
			}
		}
	}
	return nil
}

// Deploy Actions into OpenWhisk
func (deployer *ServiceDeployer) DeployActions() error {

	for _, pack := range deployer.Deployment.Packages {
		for _, action := range pack.Actions {
			err := deployer.createAction(pack.Package.Name, action.Action)
			if err != nil {
				return err
			}
		}
	}
	return nil
}

// Deploy Triggers into OpenWhisk
func (deployer *ServiceDeployer) DeployTriggers() error {
	for _, trigger := range deployer.Deployment.Triggers {

		if feedname, isFeed := utils.IsFeedAction(trigger); isFeed {
			error := deployer.createFeedAction(trigger, feedname)
			if error != nil {
				return error
			}
		} else {
			error := deployer.createTrigger(trigger)
			if error != nil {
				return error
			}
		}

	}
	return nil

}

// Deploy Rules into OpenWhisk
func (deployer *ServiceDeployer) DeployRules() error {
	for _, rule := range deployer.Deployment.Rules {
		error := deployer.createRule(rule)
		if error != nil {
			return error
		}
	}
	return nil
}

// Deploy Apis into OpenWhisk
func (deployer *ServiceDeployer) DeployApis() error {
	for _, api := range deployer.Deployment.Apis {
		error := deployer.createApi(api)
		if error != nil {
			return error
		}
	}
	return nil
}

func (deployer *ServiceDeployer) createBinding(packa *whisk.BindingPackage) error {
	output := wski18n.T("Deploying package binding {{.output}} ...",
		map[string]interface{}{"output": packa.Name})
	whisk.Debug(whisk.DbgInfo, output)
	_, _, err := deployer.Client.Packages.Insert(packa, true)
	if err != nil {
		wskErr := err.(*whisk.WskError)
		errString := wski18n.T("Got error creating package binding with error message: {{.err}} and error code: {{.code}}.\n",
			map[string]interface{}{"err": wskErr.Error(), "code": strconv.Itoa(wskErr.ExitCode)})
		whisk.Debug(whisk.DbgError, errString)
		return utils.NewWhiskClientError(wskErr.Error(), wskErr.ExitCode)
	} else {
		output := wski18n.T("Package binding {{.output}} has been successfully deployed.\n",
			map[string]interface{}{"output": packa.Name})
		whisk.Debug(whisk.DbgInfo, output)
	}
	return nil
}

func (deployer *ServiceDeployer) createPackage(packa *whisk.Package) error {
	output := wski18n.T("Deploying package {{.output}} ...",
		map[string]interface{}{"output": packa.Name})
	whisk.Debug(whisk.DbgInfo, output)
	_, _, err := deployer.Client.Packages.Insert(packa, true)
	if err != nil {
		wskErr := err.(*whisk.WskError)
		errString := wski18n.T("Got error creating package with error message: {{.err}} and error code: {{.code}}.\n",
			map[string]interface{}{"err": wskErr.Error(), "code": strconv.Itoa(wskErr.ExitCode)})
		whisk.Debug(whisk.DbgError, errString)
		return utils.NewWhiskClientError(wskErr.Error(), wskErr.ExitCode)
	} else {
		output := wski18n.T("Package {{.output}} has been successfully deployed.\n",
			map[string]interface{}{"output": packa.Name})
		whisk.Debug(whisk.DbgInfo, output)
	}
	return nil
}

func (deployer *ServiceDeployer) createTrigger(trigger *whisk.Trigger) error {
	output := wski18n.T("Deploying trigger {{.output}} ...",
		map[string]interface{}{"output": trigger.Name})
	whisk.Debug(whisk.DbgInfo, output)
	_, _, err := deployer.Client.Triggers.Insert(trigger, true)
	if err != nil {
		wskErr := err.(*whisk.WskError)
		errString := wski18n.T("Got error creating trigger with error message: {{.err}} and error code: {{.code}}.\n",
			map[string]interface{}{"err": wskErr.Error(), "code": strconv.Itoa(wskErr.ExitCode)})
		whisk.Debug(whisk.DbgError, errString)
		return utils.NewWhiskClientError(wskErr.Error(), wskErr.ExitCode)
	} else {
		output := wski18n.T("Trigger {{.output}} has been successfully deployed.\n",
			map[string]interface{}{"output": trigger.Name})
		whisk.Debug(whisk.DbgInfo, output)
	}
	return nil
}

func (deployer *ServiceDeployer) createFeedAction(trigger *whisk.Trigger, feedName string) error {
	output := wski18n.T("Deploying trigger feed {{.output}} ...",
		map[string]interface{}{"output": trigger.Name})
	whisk.Debug(whisk.DbgInfo, output)
	// to hold and modify trigger parameters, not passed by ref?
	params := make(map[string]interface{})

	// check for strings that are JSON
	for _, keyVal := range trigger.Parameters {
		params[keyVal.Key] = keyVal.Value
	}

	params["authKey"] = deployer.ClientConfig.AuthToken
	params["lifecycleEvent"] = "CREATE"
	params["triggerName"] = "/" + deployer.Client.Namespace + "/" + trigger.Name

	pub := true
	t := &whisk.Trigger{
		Name:        trigger.Name,
		Annotations: trigger.Annotations,
		Publish:     &pub,
	}

	// triggers created using any of the feeds including cloudant, alarm, message hub etc
	// does not honor UPDATE or overwrite=true with CREATE
	// wskdeploy is designed such that, it updates trigger feeds if they exists
	// or creates new in case they are missing
	// To address trigger feed UPDATE issue, we are checking here if trigger feed
	// exists, if so, delete it and recreate it
	_, r, _ := deployer.Client.Triggers.Get(trigger.Name)
	if r.StatusCode == 200 {
		// trigger feed already exists so first lets delete it and then recreate it
		deployer.deleteFeedAction(trigger, feedName)
	}

	_, _, err := deployer.Client.Triggers.Insert(t, true)
	if err != nil {
		wskErr := err.(*whisk.WskError)
		errString := wski18n.T("Got error creating trigger with error message: {{.err}} and error code: {{.code}}.\n",
			map[string]interface{}{"err": wskErr.Error(), "code": strconv.Itoa(wskErr.ExitCode)})
		whisk.Debug(whisk.DbgError, errString)
		return utils.NewWhiskClientError(wskErr.Error(), wskErr.ExitCode)
	} else {

		qName, err := utils.ParseQualifiedName(feedName, deployer.ClientConfig.Namespace)
		if err != nil {
			return err
		}

		namespace := deployer.Client.Namespace
		deployer.Client.Namespace = qName.Namespace
		_, _, err = deployer.Client.Actions.Invoke(qName.EntityName, params, true, false)
		deployer.Client.Namespace = namespace

		if err != nil {
			// Remove the created trigger
			deployer.Client.Triggers.Delete(trigger.Name)
			wskErr := err.(*whisk.WskError)
			errString := wski18n.T("Got error creating trigger feed with error message: {{.err}} and error code: {{.code}}.\n",
				map[string]interface{}{"err": wskErr.Error(), "code": strconv.Itoa(wskErr.ExitCode)})
			whisk.Debug(whisk.DbgError, errString)
			return utils.NewWhiskClientError(wskErr.Error(), wskErr.ExitCode)
		}
	}
	output = wski18n.T("Trigger feed {{.output}} has been successfully deployed.\n",
		map[string]interface{}{"output": trigger.Name})
	whisk.Debug(whisk.DbgInfo, output)
	return nil
}

func (deployer *ServiceDeployer) createRule(rule *whisk.Rule) error {
	// The rule's trigger should include the namespace with pattern /namespace/trigger
	rule.Trigger = deployer.getQualifiedName(rule.Trigger.(string), deployer.ClientConfig.Namespace)
	// The rule's action should include the namespace and package
	// with pattern /namespace/package/action
	// TODO(TBD): please refer https://github.com/openwhisk/openwhisk/issues/1577

	// if it contains a slash, then the action is qualified by a package name
	if strings.Contains(rule.Action.(string), "/") {
		rule.Action = deployer.getQualifiedName(rule.Action.(string), deployer.ClientConfig.Namespace)
	} else {
		// if not, we assume the action is inside the root package
		rule.Action = deployer.getQualifiedName(strings.Join([]string{deployer.RootPackageName, rule.Action.(string)}, "/"), deployer.ClientConfig.Namespace)
	}
	output := wski18n.T("Deploying rule {{.output}} ...",
		map[string]interface{}{"output": rule.Name})
	whisk.Debug(whisk.DbgInfo, output)

	_, _, err := deployer.Client.Rules.Insert(rule, true)
	if err != nil {
		wskErr := err.(*whisk.WskError)
		errString := wski18n.T("Got error creating rule with error message: {{.err}} and error code: {{.code}}.\n",
			map[string]interface{}{"err": wskErr.Error(), "code": strconv.Itoa(wskErr.ExitCode)})
		whisk.Debug(whisk.DbgError, errString)
		return utils.NewWhiskClientError(wskErr.Error(), wskErr.ExitCode)
	}

	_, _, err = deployer.Client.Rules.SetState(rule.Name, "active")
	if err != nil {
		wskErr := err.(*whisk.WskError)
		errString := wski18n.T("Got error setting the status of rule with error message: {{.err}} and error code: {{.code}}.\n",
			map[string]interface{}{"err": wskErr.Error(), "code": strconv.Itoa(wskErr.ExitCode)})
		whisk.Debug(whisk.DbgError, errString)
		return utils.NewWhiskClientError(wskErr.Error(), wskErr.ExitCode)
	}
	output = wski18n.T("Rule {{.output}} has been successfully deployed.\n",
		map[string]interface{}{"output": rule.Name})
	whisk.Debug(whisk.DbgInfo, output)
	return nil
}

// Utility function to call go-whisk framework to make action
func (deployer *ServiceDeployer) createAction(pkgname string, action *whisk.Action) error {
	// call ActionService through the Client
	if deployer.DeployActionInPackage {
		// the action will be created under package with pattern 'packagename/actionname'
		action.Name = strings.Join([]string{pkgname, action.Name}, "/")
	}
	output := wski18n.T("Deploying action {{.output}} ...",
		map[string]interface{}{"output": action.Name})
	whisk.Debug(whisk.DbgInfo, output)

	_, _, err := deployer.Client.Actions.Insert(action, true)
	if err != nil {
		wskErr := err.(*whisk.WskError)
		errString := wski18n.T("Got error creating action with error message: {{.err}} and error code: {{.code}}.\n",
			map[string]interface{}{"err": wskErr.Error(), "code": strconv.Itoa(wskErr.ExitCode)})
		whisk.Debug(whisk.DbgError, errString)
		return utils.NewWhiskClientError(wskErr.Error(), wskErr.ExitCode)
	} else {
		output := wski18n.T("Action {{.output}} has been successfully deployed.\n",
			map[string]interface{}{"output": action.Name})
		whisk.Debug(whisk.DbgInfo, output)
	}
	return nil
}

// create api (API Gateway functionality)
func (deployer *ServiceDeployer) createApi(api *whisk.ApiCreateRequest) error {
	_, _, err := deployer.Client.Apis.Insert(api, nil, true)
	if err != nil {
		wskErr := err.(*whisk.WskError)
		errString := wski18n.T("Got error creating api with error message: {{.err}} and error code: {{.code}}.\n",
			map[string]interface{}{"err": wskErr.Error(), "code": strconv.Itoa(wskErr.ExitCode)})
		whisk.Debug(whisk.DbgError, errString)
		return utils.NewWhiskClientError(wskErr.Error(), wskErr.ExitCode)
	}
	return nil
}

func (deployer *ServiceDeployer) UnDeploy(verifiedPlan *DeploymentProject) error {
	if deployer.IsInteractive == true {
		deployer.printDeploymentAssets(verifiedPlan)
		reader := bufio.NewReader(os.Stdin)

		fmt.Print("Do you really want to undeploy this? (y/N): ")

		text, _ := reader.ReadString('\n')
		text = strings.TrimSpace(text)

		if text == "" {
			text = "n"
		}

		if strings.EqualFold(text, "y") || strings.EqualFold(text, "yes") {
			deployer.InteractiveChoice = true

			if err := deployer.unDeployAssets(verifiedPlan); err != nil {
				utils.PrintOpenWhiskErrorMessage(wski18n.T("Undeployment did not complete sucessfully.\n"))
				return err
			}

			utils.PrintOpenWhiskOutput(wski18n.T("Deployment removed successfully.\n"))
			return nil

		} else {
			deployer.InteractiveChoice = false
			utils.PrintOpenWhiskOutput(wski18n.T("OK. Canceling undeployment.\n"))
			return nil
		}
	}

	// non-interactive
	if err := deployer.unDeployAssets(verifiedPlan); err != nil {
		errString := wski18n.T("Undeployment did not complete sucessfully.\n")
		whisk.Debug(whisk.DbgError, errString)
		return err
	}

	utils.PrintOpenWhiskOutput(wski18n.T("Deployment removed successfully.\n"))
	return nil

}

func (deployer *ServiceDeployer) unDeployAssets(verifiedPlan *DeploymentProject) error {

	if err := deployer.UnDeployActions(verifiedPlan); err != nil {
		return err
	}

	if err := deployer.UnDeploySequences(verifiedPlan); err != nil {
		return err
	}

	if err := deployer.UnDeployTriggers(verifiedPlan); err != nil {
		return err
	}

	if err := deployer.UnDeployRules(verifiedPlan); err != nil {
		return err
	}

	if err := deployer.UnDeployPackages(verifiedPlan); err != nil {
		return err
	}

	if err := deployer.UnDeployDependencies(); err != nil {
		return err
	}

	return nil

}

func (deployer *ServiceDeployer) UnDeployDependencies() error {
	for _, pack := range deployer.Deployment.Packages {
		for depName, depRecord := range pack.Dependencies {
			output := wski18n.T("Undeploying dependency {{.depName}} ...",
				map[string]interface{}{"depName": depName})
			whisk.Debug(whisk.DbgInfo, output)

			if depRecord.IsBinding {
				_, err := deployer.Client.Packages.Delete(depName)
				if err != nil {
					return err
				}
			} else {

				depServiceDeployer, err := deployer.getDependentDeployer(depName, depRecord)
				if err != nil {
					return err
				}

				plan, err := depServiceDeployer.ConstructUnDeploymentPlan()
				if err != nil {
					return err
				}

				// delete binding pkg if the origin package name is different
				if depServiceDeployer.RootPackageName != depName {
					if _, _, ok := deployer.Client.Packages.Get(depName); ok == nil {
						_, err := deployer.Client.Packages.Delete(depName)
						if err != nil {
							wskErr := err.(*whisk.WskError)
							errString := wski18n.T("Got error deleting binding package with error message: {{.err}} and error code: {{.code}}.\n",
								map[string]interface{}{"err": wskErr.Error(), "code": strconv.Itoa(wskErr.ExitCode)})
							whisk.Debug(whisk.DbgError, errString)
							return utils.NewWhiskClientError(wskErr.Error(), wskErr.ExitCode)
						}
					}
				}

				if err := depServiceDeployer.unDeployAssets(plan); err != nil {
					errString := wski18n.T("Undeployment of dependency {{.depName}} did not complete sucessfully.\n",
						map[string]interface{}{"depName": depName})
					whisk.Debug(whisk.DbgError, errString)
					return err
				}
			}
			output = wski18n.T("Dependency {{.depName}} has been successfully undeployed.\n",
				map[string]interface{}{"depName": depName})
			whisk.Debug(whisk.DbgInfo, output)
		}
	}

	return nil
}

func (deployer *ServiceDeployer) UnDeployPackages(deployment *DeploymentProject) error {
	for _, pack := range deployment.Packages {
		err := deployer.deletePackage(pack.Package)
		if err != nil {
			return err
		}
	}
	return nil
}

func (deployer *ServiceDeployer) UnDeploySequences(deployment *DeploymentProject) error {

	for _, pack := range deployment.Packages {
		for _, action := range pack.Sequences {
			err := deployer.deleteAction(pack.Package.Name, action.Action)
			if err != nil {
				return err
			}
		}
	}
	return nil
}

// DeployActions into OpenWhisk
func (deployer *ServiceDeployer) UnDeployActions(deployment *DeploymentProject) error {

	for _, pack := range deployment.Packages {
		for _, action := range pack.Actions {
			err := deployer.deleteAction(pack.Package.Name, action.Action)
			if err != nil {
				return err
			}
		}
	}
	return nil
}

// Deploy Triggers into OpenWhisk
func (deployer *ServiceDeployer) UnDeployTriggers(deployment *DeploymentProject) error {

	for _, trigger := range deployment.Triggers {
		if feedname, isFeed := utils.IsFeedAction(trigger); isFeed {
			err := deployer.deleteFeedAction(trigger, feedname)
			if err != nil {
				return err
			}
		} else {
			err := deployer.deleteTrigger(trigger)
			if err != nil {
				return err
			}
		}
	}

	return nil

}

// Deploy Rules into OpenWhisk
func (deployer *ServiceDeployer) UnDeployRules(deployment *DeploymentProject) error {

	for _, rule := range deployment.Rules {
		err := deployer.deleteRule(rule)
		if err != nil {
			return err
		}
	}
	return nil
}

func (deployer *ServiceDeployer) deletePackage(packa *whisk.Package) error {
	output := wski18n.T("Removing package {{.package}} ...",
		map[string]interface{}{"package": packa.Name})
	whisk.Debug(whisk.DbgInfo, output)
	if _, _, ok := deployer.Client.Packages.Get(packa.Name); ok == nil {
		_, err := deployer.Client.Packages.Delete(packa.Name)
		if err != nil {
			wskErr := err.(*whisk.WskError)
			errString := wski18n.T("Got error deleting package with error message: {{.err}} and error code: {{.code}}.\n",
				map[string]interface{}{"err": wskErr.Error(), "code": strconv.Itoa(wskErr.ExitCode)})
			whisk.Debug(whisk.DbgError, errString)
			return utils.NewWhiskClientError(wskErr.Error(), wskErr.ExitCode)
		}
	}
	return nil
}

func (deployer *ServiceDeployer) deleteTrigger(trigger *whisk.Trigger) error {
	output := wski18n.T("Removing trigger {{.trigger}} ...",
		map[string]interface{}{"trigger": trigger.Name})
	whisk.Debug(whisk.DbgInfo, output)
	_, _, err := deployer.Client.Triggers.Delete(trigger.Name)
	if err != nil {
		wskErr := err.(*whisk.WskError)
		errString := wski18n.T("Got error deleting trigger with error message: {{.err}} and error code: {{.code}}.\n",
			map[string]interface{}{"err": wskErr.Error(), "code": strconv.Itoa(wskErr.ExitCode)})
		whisk.Debug(whisk.DbgError, errString)
		return utils.NewWhiskClientError(wskErr.Error(), wskErr.ExitCode)
	} else {
		output := wski18n.T("Trigger {{.trigger}} has been removed.\n",
			map[string]interface{}{"trigger": trigger.Name})
		whisk.Debug(whisk.DbgInfo, output)
	}
	return nil
}

func (deployer *ServiceDeployer) deleteFeedAction(trigger *whisk.Trigger, feedName string) error {

	params := make(whisk.KeyValueArr, 0)
	params = append(params, whisk.KeyValue{Key: "authKey", Value: deployer.ClientConfig.AuthToken})
	params = append(params, whisk.KeyValue{Key: "lifecycleEvent", Value: "DELETE"})
	params = append(params, whisk.KeyValue{Key: "triggerName", Value: "/" + deployer.Client.Namespace + "/" + trigger.Name})

	parameters := make(map[string]interface{})
	for _, keyVal := range params {
		parameters[keyVal.Key] = keyVal.Value
	}

	qName, err := utils.ParseQualifiedName(feedName, deployer.ClientConfig.Namespace)
	if err != nil {
		return err
	}

	namespace := deployer.Client.Namespace
	deployer.Client.Namespace = qName.Namespace
	_, _, err = deployer.Client.Actions.Invoke(qName.EntityName, parameters, true, true)
	deployer.Client.Namespace = namespace

	if err != nil {
		wskErr := err.(*whisk.WskError)
		errString := wski18n.T("Failed to invoke the feed when deleting trigger feed with error message: {{.err}} and error code: {{.code}}.\n",
			map[string]interface{}{"err": wskErr.Error(), "code": strconv.Itoa(wskErr.ExitCode)})
		whisk.Debug(whisk.DbgError, errString)
		return utils.NewWhiskClientError(wskErr.Error(), wskErr.ExitCode)

	} else {
		trigger.Parameters = nil

		_, _, err := deployer.Client.Triggers.Delete(trigger.Name)
		if err != nil {
			wskErr := err.(*whisk.WskError)
			errString := wski18n.T("Got error deleting trigger with error message: {{.err}} and error code: {{.code}}.\n",
				map[string]interface{}{"err": wskErr.Error(), "code": strconv.Itoa(wskErr.ExitCode)})
			whisk.Debug(whisk.DbgError, errString)
			return utils.NewWhiskClientError(wskErr.Error(), wskErr.ExitCode)
		}
	}

	return nil
}

func (deployer *ServiceDeployer) deleteRule(rule *whisk.Rule) error {
	output := wski18n.T("Removing rule {{.rule}} ...",
		map[string]interface{}{"rule": rule.Name})
	whisk.Debug(whisk.DbgInfo, output)
	_, _, err := deployer.Client.Rules.SetState(rule.Name, "inactive")

	if err != nil {
		wskErr := err.(*whisk.WskError)
		errString := wski18n.T("Got error setting the status of rule with error message: {{.err}} and error code: {{.code}}.\n",
			map[string]interface{}{"err": wskErr.Error(), "code": strconv.Itoa(wskErr.ExitCode)})
		whisk.Debug(whisk.DbgError, errString)
		return utils.NewWhiskClientError(wskErr.Error(), wskErr.ExitCode)
	} else {

		_, err = deployer.Client.Rules.Delete(rule.Name)

		if err != nil {
			wskErr := err.(*whisk.WskError)
			errString := wski18n.T("Got error deleting rule with error message: {{.err}} and error code: {{.code}}.\n",
				map[string]interface{}{"err": wskErr.Error(), "code": strconv.Itoa(wskErr.ExitCode)})
			whisk.Debug(whisk.DbgError, errString)
			return utils.NewWhiskClientError(wskErr.Error(), wskErr.ExitCode)
		}
	}
	output = wski18n.T("Rule {{.rule}} has been removed.\n",
		map[string]interface{}{"rule": rule.Name})
	whisk.Debug(whisk.DbgInfo, output)
	return nil
}

// Utility function to call go-whisk framework to make action
func (deployer *ServiceDeployer) deleteAction(pkgname string, action *whisk.Action) error {
	// call ActionService Thru Client
	if deployer.DeployActionInPackage {
		// the action will be deleted under package with pattern 'packagename/actionname'
		action.Name = strings.Join([]string{pkgname, action.Name}, "/")
	}

	output := wski18n.T("Removing action {{.action}} ...",
		map[string]interface{}{"action": action.Name})
	whisk.Debug(whisk.DbgInfo, output)

	if _, _, ok := deployer.Client.Actions.Get(action.Name); ok == nil {
		_, err := deployer.Client.Actions.Delete(action.Name)
		if err != nil {
			wskErr := err.(*whisk.WskError)
			errString := wski18n.T("Got error deleting action with error message: {{.err}} and error code: {{.code}}.\n",
				map[string]interface{}{"err": wskErr.Error(), "code": strconv.Itoa(wskErr.ExitCode)})
			whisk.Debug(whisk.DbgError, errString)
			return utils.NewWhiskClientError(wskErr.Error(), wskErr.ExitCode)

		}
		output = wski18n.T("Action {{.action}} has been removed.\n",
			map[string]interface{}{"action": action.Name})
		whisk.Debug(whisk.DbgInfo, output)
	}
	return nil
}

// from whisk go client
func (deployer *ServiceDeployer) getQualifiedName(name string, namespace string) string {
	if strings.HasPrefix(name, "/") {
		return name
	} else if strings.HasPrefix(namespace, "/") {
		return fmt.Sprintf("%s/%s", namespace, name)
	} else {
		if len(namespace) == 0 {
			namespace = deployer.ClientConfig.Namespace
		}
		return fmt.Sprintf("/%s/%s", namespace, name)
	}
}

func (deployer *ServiceDeployer) printDeploymentAssets(assets *DeploymentProject) {

	// pretty ASCII OpenWhisk graphic
	utils.PrintOpenWhiskOutputln("         ____      ___                   _    _ _     _     _\n        /\\   \\    / _ \\ _ __   ___ _ __ | |  | | |__ (_)___| | __\n   /\\  /__\\   \\  | | | | '_ \\ / _ \\ '_ \\| |  | | '_ \\| / __| |/ /\n  /  \\____ \\  /  | |_| | |_) |  __/ | | | |/\\| | | | | \\__ \\   <\n  \\   \\  /  \\/    \\___/| .__/ \\___|_| |_|__/\\__|_| |_|_|___/_|\\_\\ \n   \\___\\/              |_|\n")

	utils.PrintOpenWhiskOutputln("Packages:")
	for _, pack := range assets.Packages {
		utils.PrintOpenWhiskOutputln("Name: " + pack.Package.Name)
		utils.PrintOpenWhiskOutputln("    bindings: ")
		for _, p := range pack.Package.Parameters {
			jsonValue, err := utils.PrettyJSON(p.Value)
			if err != nil {
				fmt.Printf("        - %s : %s\n", p.Key, utils.UNKNOWN_VALUE)
			} else {
				fmt.Printf("        - %s : %v\n", p.Key, jsonValue)
			}
		}

		for key, dep := range pack.Dependencies {
			utils.PrintOpenWhiskOutputln("  * dependency: " + key)
			utils.PrintOpenWhiskOutputln("    location: " + dep.Location)
			if !dep.IsBinding {
				utils.PrintOpenWhiskOutputln("    local path: " + dep.ProjectPath)
			}
		}

		utils.PrintOpenWhiskOutputln("")

		for _, action := range pack.Actions {
			utils.PrintOpenWhiskOutputln("  * action: " + action.Action.Name)
			utils.PrintOpenWhiskOutputln("    bindings: ")
			for _, p := range action.Action.Parameters {

				if reflect.TypeOf(p.Value).Kind() == reflect.Map {
					if _, ok := p.Value.(map[interface{}]interface{}); ok {
						var temp map[string]interface{} = utils.ConvertInterfaceMap(p.Value.(map[interface{}]interface{}))
						fmt.Printf("        - %s : %v\n", p.Key, temp)
					} else {
						jsonValue, err := utils.PrettyJSON(p.Value)
						if err != nil {
							fmt.Printf("        - %s : %s\n", p.Key, utils.UNKNOWN_VALUE)
						} else {
							fmt.Printf("        - %s : %v\n", p.Key, jsonValue)
						}
					}
				} else {
					jsonValue, err := utils.PrettyJSON(p.Value)
					if err != nil {
						fmt.Printf("        - %s : %s\n", p.Key, utils.UNKNOWN_VALUE)
					} else {
						fmt.Printf("        - %s : %v\n", p.Key, jsonValue)
					}
				}

			}
			utils.PrintOpenWhiskOutputln("    annotations: ")
			for _, p := range action.Action.Annotations {
				fmt.Printf("        - %s : %v\n", p.Key, p.Value)

			}
		}

		utils.PrintOpenWhiskOutputln("")
		for _, action := range pack.Sequences {
			utils.PrintOpenWhiskOutputln("  * sequence: " + action.Action.Name)
		}

		utils.PrintOpenWhiskOutputln("")
	}

	utils.PrintOpenWhiskOutputln("Triggers:")
	for _, trigger := range assets.Triggers {
		utils.PrintOpenWhiskOutputln("* trigger: " + trigger.Name)
		utils.PrintOpenWhiskOutputln("    bindings: ")

		for _, p := range trigger.Parameters {
			jsonValue, err := utils.PrettyJSON(p.Value)
			if err != nil {
				fmt.Printf("        - %s : %s\n", p.Key, utils.UNKNOWN_VALUE)
			} else {
				fmt.Printf("        - %s : %v\n", p.Key, jsonValue)
			}
		}

		utils.PrintOpenWhiskOutputln("    annotations: ")
		for _, p := range trigger.Annotations {

			value := "?"
			if str, ok := p.Value.(string); ok {
				value = str
			}
			utils.PrintOpenWhiskOutputln("        - name: " + p.Key + " value: " + value)
		}
	}

	utils.PrintOpenWhiskOutputln("\n Rules")
	for _, rule := range assets.Rules {
		utils.PrintOpenWhiskOutputln("* rule: " + rule.Name)
		utils.PrintOpenWhiskOutputln("    - trigger: " + rule.Trigger.(string) + "\n    - action: " + rule.Action.(string))
	}

	utils.PrintOpenWhiskOutputln("")

}

func (deployer *ServiceDeployer) getDependentDeployer(depName string, depRecord utils.DependencyRecord) (*ServiceDeployer, error) {
	depServiceDeployer := NewServiceDeployer()
	projectPath := path.Join(depRecord.ProjectPath, depName+"-"+depRecord.Version)
	if len(depRecord.SubFolder) > 0 {
		projectPath = path.Join(projectPath, depRecord.SubFolder)
	}
	manifestPath := utils.GetManifestFilePath(projectPath)
	deploymentPath := utils.GetDeploymentFilePath(projectPath)
	depServiceDeployer.ProjectPath = projectPath
	depServiceDeployer.ManifestPath = manifestPath
	depServiceDeployer.DeploymentPath = deploymentPath
	depServiceDeployer.IsInteractive = true

	depServiceDeployer.Client = deployer.Client
	depServiceDeployer.ClientConfig = deployer.ClientConfig

	depServiceDeployer.DependencyMaster = deployer.DependencyMaster

	// share the master dependency list
	depServiceDeployer.DependencyMaster = deployer.DependencyMaster

	return depServiceDeployer, nil
}<|MERGE_RESOLUTION|>--- conflicted
+++ resolved
@@ -158,16 +158,6 @@
 		if err != nil {
 			return err
 		}
-<<<<<<< HEAD
-		// compare the name of the application
-		if len(deploymentReader.DeploymentDescriptor.Application.Packages) != 0 && len(applicationName) != 0 {
-			appNameDeploy := deploymentReader.DeploymentDescriptor.Application.Name
-			if appNameDeploy != applicationName {
-				errorString := wski18n.T("The name of the application {{.appNameDeploy}} in deployment file at [{{.deploymentFile}}] does not match the name of the application {{.appNameManifest}}} in manifest file at [{{.manifestFile}}].",
-				    map[string]interface{}{"appNameDeploy": appNameDeploy, "deploymentFile": deployer.DeploymentPath,
-					"appNameManifest": applicationName,  "manifestFile": deployer.ManifestPath })
-				return utils.NewYAMLFormatError(errorString)
-=======
 
 		// (TODO) delete this warning after deprecating application in deployment file
 		if deploymentReader.DeploymentDescriptor.Application.Name != "" {
@@ -182,8 +172,7 @@
 				errorString := wski18n.T("The name of the project/application {{.projectNameDeploy}} in deployment file at [{{.deploymentFile}}] does not match the name of the project/application {{.projectNameManifest}}} in manifest file at [{{.manifestFile}}].",
 					map[string]interface{}{"projectNameDeploy": projectNameDeploy, "deploymentFile": deployer.DeploymentPath,
 						"projectNameManifest": projectName, "manifestFile": deployer.ManifestPath})
-				return utils.NewInputYamlFormatError(errorString)
->>>>>>> ced8f43f
+				return utils.NewYAMLFormatError(errorString)
 			}
 		}
 		deploymentReader.BindAssets()
@@ -244,18 +233,7 @@
 		if err != nil {
 			return deployer.Deployment, err
 		}
-<<<<<<< HEAD
-        // compare the name of the application
-        if len(deploymentReader.DeploymentDescriptor.Application.Packages) != 0 && len(applicationName) != 0 {
-            appNameDeploy := deploymentReader.DeploymentDescriptor.Application.Name
-            if appNameDeploy != applicationName {
-                errorString := wski18n.T("The name of the application {{.appNameDeploy}} in deployment file at [{{.deploymentFile}}] does not match the name of the application {{.appNameManifest}}} in manifest file at [{{.manifestFile}}].",
-                    map[string]interface{}{"appNameDeploy": appNameDeploy, "deploymentFile": deployer.DeploymentPath,
-                        "appNameManifest": applicationName,  "manifestFile": deployer.ManifestPath })
-                return deployer.Deployment, utils.NewYAMLFormatError(errorString)
-            }
-        }
-=======
+
 		// (TODO) delete this warning after deprecating application in deployment file
 		if deploymentReader.DeploymentDescriptor.Application.Name != "" {
 			warningString := wski18n.T("WARNING: application in deployment file will soon be deprecated, please use project instead.\n")
@@ -268,10 +246,10 @@
 				errorString := wski18n.T("The name of the project/application {{.projectNameDeploy}} in deployment file at [{{.deploymentFile}}] does not match the name of the application {{.projectNameManifest}}} in manifest file at [{{.manifestFile}}].",
 					map[string]interface{}{"projectNameDeploy": projectNameDeploy, "deploymentFile": deployer.DeploymentPath,
 						"projectNameManifest": projectName, "manifestFile": deployer.ManifestPath})
-				return deployer.Deployment, utils.NewInputYamlFormatError(errorString)
-			}
-		}
->>>>>>> ced8f43f
+				return deployer.Deployment, utils.NewYAMLFormatError(errorString)
+			}
+		}
+
 		deploymentReader.BindAssets()
 	}
 
