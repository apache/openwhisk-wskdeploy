--- conflicted
+++ resolved
@@ -81,18 +81,6 @@
 //   3. Collect information about the source code files in the working directory
 //   4. Create a deployment plan to create OpenWhisk service
 type ServiceDeployer struct {
-<<<<<<< HEAD
-	ProjectName     string
-	Deployment      *DeploymentProject
-	Client          *whisk.Client
-	mt              sync.RWMutex
-	RootPackageName string  // TODO() XXX - Root Package name has no meaning/significance
-	IsInteractive   bool
-	IsDefault       bool
-	ManifestPath    string
-	ProjectPath     string
-	DeploymentPath  string
-=======
 	ProjectName    string
 	Deployment     *DeploymentProject
 	Client         *whisk.Client
@@ -102,7 +90,6 @@
 	ManifestPath   string
 	ProjectPath    string
 	DeploymentPath string
->>>>>>> c85d8a0b
 	// whether to deploy the action under the package
 	DeployActionInPackage bool
 	InteractiveChoice     bool
@@ -144,11 +131,6 @@
 		return err
 	}
 
-<<<<<<< HEAD
-	// TODO() XXX - Root package name has no meaning
-	//deployer.RootPackageName = manifest.Package.Packagename
-=======
->>>>>>> c85d8a0b
 	deployer.ProjectName = manifest.GetProject().Name
 
 	// Generate Managed Annotations if its marked as a Managed Deployment
@@ -252,13 +234,7 @@
 		return deployer.Deployment, err
 	}
 
-<<<<<<< HEAD
-	// TODO() XXX - Package and "root" package name have no meaning
-	//deployer.RootPackageName = manifest.Package.Packagename
-	manifestReader.InitRootPackage(manifestParser, manifest, whisk.KeyValue{})
-=======
 	manifestReader.InitPackages(manifestParser, manifest, whisk.KeyValue{})
->>>>>>> c85d8a0b
 
 	// process file system
 	if deployer.IsDefault == true {
