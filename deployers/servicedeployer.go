/*
 * Licensed to the Apache Software Foundation (ASF) under one or more
 * contributor license agreements.  See the NOTICE file distributed with
 * this work for additional information regarding copyright ownership.
 * The ASF licenses this file to You under the Apache License, Version 2.0
 * (the "License"); you may not use this file except in compliance with
 * the License.  You may obtain a copy of the License at
 *
 *     http://www.apache.org/licenses/LICENSE-2.0
 *
 * Unless required by applicable law or agreed to in writing, software
 * distributed under the License is distributed on an "AS IS" BASIS,
 * WITHOUT WARRANTIES OR CONDITIONS OF ANY KIND, either express or implied.
 * See the License for the specific language governing permissions and
 * limitations under the License.
 */

package deployers

import (
	"bufio"
	"fmt"
	"net/http"
	"os"
	"path"
	"reflect"
	"strconv"
	"strings"
	"sync"
	"time"

	"github.com/apache/incubator-openwhisk-client-go/whisk"
	"github.com/apache/incubator-openwhisk-wskdeploy/parsers"
	"github.com/apache/incubator-openwhisk-wskdeploy/utils"
	"github.com/apache/incubator-openwhisk-wskdeploy/wskderrors"
	"github.com/apache/incubator-openwhisk-wskdeploy/wski18n"
	"github.com/apache/incubator-openwhisk-wskdeploy/wskprint"
)

const (
	CONFLICT_MESSAGE = "Concurrent modification to resource detected"
	CONFLICT_CODE    = 153
	DEFAULT_ATTEMPTS = 3
	DEFAULT_INTERVAL = 1 * time.Second
)

type DeploymentProject struct {
	Packages map[string]*DeploymentPackage
	Triggers map[string]*whisk.Trigger
	Rules    map[string]*whisk.Rule
	Apis     map[string]*whisk.ApiCreateRequest
}

func NewDeploymentProject() *DeploymentProject {
	var dep DeploymentProject
	dep.Packages = make(map[string]*DeploymentPackage)
	dep.Triggers = make(map[string]*whisk.Trigger)
	dep.Rules = make(map[string]*whisk.Rule)
	dep.Apis = make(map[string]*whisk.ApiCreateRequest)
	return &dep
}

type DeploymentPackage struct {
	Package      *whisk.Package
	Dependencies map[string]utils.DependencyRecord
	Actions      map[string]utils.ActionRecord
	Sequences    map[string]utils.ActionRecord
}

func NewDeploymentPackage() *DeploymentPackage {
	var dep DeploymentPackage
	dep.Dependencies = make(map[string]utils.DependencyRecord)
	dep.Actions = make(map[string]utils.ActionRecord)
	dep.Sequences = make(map[string]utils.ActionRecord)
	return &dep
}

// ServiceDeployer defines a prototype service deployer.
// It should do the following:
//   1. Collect information from the manifest file (if any)
//   2. Collect information from the deployment file (if any)
//   3. Collect information about the source code files in the working directory
//   4. Create a deployment plan to create OpenWhisk service
type ServiceDeployer struct {
	ProjectName    string
	Deployment     *DeploymentProject
	Client         *whisk.Client
	mt             sync.RWMutex
	IsInteractive  bool
	ManifestPath   string
	ProjectPath    string
	DeploymentPath string
	// whether to deploy the action under the package
	InteractiveChoice bool
	ClientConfig      *whisk.Config
	DependencyMaster  map[string]utils.DependencyRecord
	ManagedAnnotation whisk.KeyValue
}

// NewServiceDeployer is a Factory to create a new ServiceDeployer
func NewServiceDeployer() *ServiceDeployer {
	var dep ServiceDeployer
	dep.Deployment = NewDeploymentProject()
	dep.IsInteractive = true
	dep.DependencyMaster = make(map[string]utils.DependencyRecord)

	return &dep
}

// Check if the manifest yaml could be parsed by Manifest Parser.
// Check if the deployment yaml could be parsed by Manifest Parser.
func (deployer *ServiceDeployer) Check() {
	ps := parsers.NewYAMLParser()
	if utils.FileExists(deployer.DeploymentPath) {
		ps.ParseDeployment(deployer.DeploymentPath)
	}
	ps.ParseManifest(deployer.ManifestPath)
	// add more schema check or manifest/deployment consistency checks here if
	// necessary
}

func (deployer *ServiceDeployer) ConstructDeploymentPlan() error {

	var manifestReader = NewManifestReader(deployer)
	manifestReader.IsUndeploy = false
	var err error
	manifest, manifestParser, err := manifestReader.ParseManifest()
	if err != nil {
		return err
	}

	deployer.ProjectName = manifest.GetProject().Name

	// Generate Managed Annotations if its marked as a Managed Deployment
	// Managed deployments are the ones when OpenWhisk entities are deployed with command line flag --managed.
	// Which results in a hidden annotation in every OpenWhisk entity in manifest file.
	if utils.Flags.Managed {
		// OpenWhisk entities are annotated with Project Name and therefore
		// Project Name in manifest/deployment file is mandatory for managed deployments
		if deployer.ProjectName == "" {
			errmsg := wski18n.T(wski18n.ID_ERR_KEY_MISSING_X_key_X,
				map[string]interface{}{wski18n.KEY_KEY: wski18n.PROJECT_NAME})

			return wskderrors.NewYAMLFileFormatError(manifest.Filepath, errmsg)
		}
		// Every OpenWhisk entity in the manifest file will be annotated with:
		//managed: '{"__OW__PROJECT__NAME": <name>, "__OW__PROJECT_HASH": <hash>, "__OW__FILE": <path>}'
		deployer.ManagedAnnotation, err = utils.GenerateManagedAnnotation(deployer.ProjectName, manifest.Filepath)
		if err != nil {
			return wskderrors.NewYAMLFileFormatError(manifest.Filepath, err.Error())
		}
	}

	manifestReader.InitPackages(manifestParser, manifest, deployer.ManagedAnnotation)

	// process manifest file
	err = manifestReader.HandleYaml(deployer, manifestParser, manifest, deployer.ManagedAnnotation)
	if err != nil {
		return err
	}

	projectName := ""
	if len(manifest.GetProject().Packages) != 0 {
		projectName = manifest.GetProject().Name
	}

	// process deployment file
	if utils.FileExists(deployer.DeploymentPath) {
		var deploymentReader = NewDeploymentReader(deployer)
		err = deploymentReader.HandleYaml()

		if err != nil {
			return err
		}

		// compare the name of the project
		if len(deploymentReader.DeploymentDescriptor.GetProject().Packages) != 0 && len(projectName) != 0 {
			projectNameDeploy := deploymentReader.DeploymentDescriptor.GetProject().Name
			if projectNameDeploy != projectName {
				errorString := wski18n.T(wski18n.ID_ERR_NAME_MISMATCH_X_key_X_dname_X_dpath_X_mname_X_moath_X,
					map[string]interface{}{
						wski18n.KEY_KEY:             parsers.YAML_KEY_PROJECT,
						wski18n.KEY_DEPLOYMENT_NAME: projectNameDeploy,
						wski18n.KEY_DEPLOYMENT_PATH: deployer.DeploymentPath,
						wski18n.KEY_MANIFEST_NAME:   projectName,
						wski18n.KEY_MANIFEST_PATH:   deployer.ManifestPath})
				return wskderrors.NewYAMLFileFormatError(manifest.Filepath, errorString)
			}
		}
		if err := deploymentReader.BindAssets(); err != nil {
			return err
		}
	}

	// process relationships file
	if utils.Flags.RelationsPath != "" && utils.FileExists(utils.Flags.RelationsPath) {
		err = deployer.UpdateManagedProjectsListAnnotations(false)
	}

	return err
}

func (deployer *ServiceDeployer) ConstructUnDeploymentPlan() (*DeploymentProject, error) {

	var manifestReader = NewManifestReader(deployer)
	manifestReader.IsUndeploy = true
	var err error
	manifest, manifestParser, err := manifestReader.ParseManifest()
	if err != nil {
		return deployer.Deployment, err
	}

<<<<<<< HEAD
	deployer.ProjectName = manifest.GetProject().Name
	deployer.RootPackageName = manifest.Package.Packagename
	manifestReader.InitRootPackage(manifestParser, manifest, whisk.KeyValue{})

	// process file system
	if deployer.IsDefault == true {
		fileReader := NewFileSystemReader(deployer)
		fileActions, err := fileReader.ReadProjectDirectory(manifest)
		if err != nil {
			return deployer.Deployment, err
		}

		err = fileReader.SetFileActions(fileActions)
		if err != nil {
			return deployer.Deployment, err
		}

	}
=======
	manifestReader.InitPackages(manifestParser, manifest, whisk.KeyValue{})
>>>>>>> 873e1688

	// process manifest file
	err = manifestReader.HandleYaml(deployer, manifestParser, manifest, whisk.KeyValue{})
	if err != nil {
		return deployer.Deployment, err
	}

	projectName := ""
	if len(manifest.GetProject().Packages) != 0 {
		projectName = manifest.GetProject().Name
	}

	// process deployment file
	if utils.FileExists(deployer.DeploymentPath) {
		var deploymentReader = NewDeploymentReader(deployer)
		err = deploymentReader.HandleYaml()
		if err != nil {
			return deployer.Deployment, err
		}

		// compare the name of the project
		if len(deploymentReader.DeploymentDescriptor.GetProject().Packages) != 0 && len(projectName) != 0 {
			projectNameDeploy := deploymentReader.DeploymentDescriptor.GetProject().Name
			if projectNameDeploy != projectName {
				errorString := wski18n.T(wski18n.ID_ERR_NAME_MISMATCH_X_key_X_dname_X_dpath_X_mname_X_moath_X,
					map[string]interface{}{
						wski18n.KEY_KEY:             parsers.YAML_KEY_PROJECT,
						wski18n.KEY_DEPLOYMENT_NAME: projectNameDeploy,
						wski18n.KEY_DEPLOYMENT_PATH: deployer.DeploymentPath,
						wski18n.KEY_MANIFEST_NAME:   projectName,
						wski18n.KEY_MANIFEST_PATH:   deployer.ManifestPath})
				return deployer.Deployment, wskderrors.NewYAMLFileFormatError(manifest.Filepath, errorString)
			}
		}

		if err := deploymentReader.BindAssets(); err != nil {
			return deployer.Deployment, err
		}
	}

	verifiedPlan := deployer.Deployment

	return verifiedPlan, err
}

// Use reflect util to deploy everything in this service deployer
// TODO(TBD): according to some planning?
func (deployer *ServiceDeployer) Deploy() error {

	if deployer.IsInteractive == true {
		deployer.printDeploymentAssets(deployer.Deployment)

		// TODO() See if we can use the promptForValue() function in whiskclient.go
		reader := bufio.NewReader(os.Stdin)
		fmt.Print(wski18n.T(wski18n.ID_MSG_PROMPT_DEPLOY))
		text, _ := reader.ReadString('\n')
		text = strings.TrimSpace(text)

		if text == "" {
			text = "n"
		}

		// TODO() make possible responses constants (enum?) and create "No" corallary
		if strings.EqualFold(text, "y") || strings.EqualFold(text, "yes") {
			deployer.InteractiveChoice = true
			if err := deployer.deployAssets(); err != nil {
				wskprint.PrintOpenWhiskError(wski18n.T(wski18n.ID_MSG_DEPLOYMENT_FAILED))
				return err
			}

			wskprint.PrintOpenWhiskSuccess(wski18n.T(wski18n.ID_MSG_DEPLOYMENT_SUCCEEDED))
			return nil

		} else {
			// TODO() Should acknowledge if user typed (No/N/n) and if not still exit, but
			// indicate we took the response to mean "No", typically by displaying interpolated
			// response in parenthesis
			deployer.InteractiveChoice = false
			wskprint.PrintOpenWhiskSuccess(wski18n.T(wski18n.ID_MSG_DEPLOYMENT_CANCELLED))
			return nil
		}
	}

	// non-interactive
	if err := deployer.deployAssets(); err != nil {
		wskprint.PrintOpenWhiskError(wski18n.T(wski18n.ID_MSG_DEPLOYMENT_FAILED))
		return err
	}

	wskprint.PrintOpenWhiskSuccess(wski18n.T(wski18n.T(wski18n.ID_MSG_DEPLOYMENT_SUCCEEDED)))
	return nil

}

func (deployer *ServiceDeployer) deployAssets() error {

	if err := deployer.DeployPackages(); err != nil {
		return err
	}

	if err := deployer.DeployDependencies(); err != nil {
		return err
	}

	if err := deployer.DeployActions(); err != nil {
		return err
	}

	if err := deployer.DeploySequences(); err != nil {
		return err
	}

	if err := deployer.DeployTriggers(); err != nil {
		return err
	}

	if err := deployer.DeployRules(); err != nil {
		return err
	}

	if err := deployer.DeployApis(); err != nil {
		return err
	}

	// During managed deployments, after deploying list of entities in a project
	// refresh previously deployed project entities, delete the assets which is no longer part of the project
	// i.e. in a subsequent managed deployment of the same project minus few OpenWhisk entities
	// from the manifest file must result in undeployment of those deleted entities
	if utils.Flags.Managed {
		if err := deployer.RefreshManagedEntities(deployer.ManagedAnnotation); err != nil {
			errString := wski18n.T(wski18n.ID_MSG_MANAGED_UNDEPLOYMENT_FAILED)
			whisk.Debug(whisk.DbgError, errString)
			return err
		}

		if utils.Flags.RelationsPath != "" {
			ma := deployer.ManagedAnnotation.Value.(map[string]interface{})
			if err := deployer.RefreshRelationships(ma); err != nil {
				errString := wski18n.T(wski18n.ID_MSG_MANAGED_UNDEPLOYMENT_FAILED)
				whisk.Debug(whisk.DbgError, errString)
				return err
			}
		}
	}

	return nil
}

func (deployer *ServiceDeployer) DeployDependencies() error {
	for _, pack := range deployer.Deployment.Packages {
		for depName, depRecord := range pack.Dependencies {
			output := wski18n.T(wski18n.ID_MSG_DEPENDENCY_DEPLOYING_X_name_X,
				map[string]interface{}{wski18n.KEY_NAME: depName})
			whisk.Debug(whisk.DbgInfo, output)

			if depRecord.IsBinding {
				bindingPackage := new(whisk.BindingPackage)
				bindingPackage.Namespace = pack.Package.Namespace
				bindingPackage.Name = depName
				pub := false
				bindingPackage.Publish = &pub

				qName, err := utils.ParseQualifiedName(depRecord.Location, pack.Package.Namespace)
				if err != nil {
					return err
				}
				bindingPackage.Binding = whisk.Binding{qName.Namespace, qName.EntityName}

				bindingPackage.Parameters = depRecord.Parameters
				bindingPackage.Annotations = depRecord.Annotations

				error := deployer.createBinding(bindingPackage)
				if error != nil {
					return error
				} else {
					output := wski18n.T(wski18n.ID_MSG_DEPENDENCY_DEPLOYMENT_SUCCESS_X_name_X,
						map[string]interface{}{wski18n.KEY_NAME: depName})
					whisk.Debug(whisk.DbgInfo, output)
				}

			} else {
				depServiceDeployer, err := deployer.getDependentDeployer(depName, depRecord)
				if err != nil {
					return err
				}

				err = depServiceDeployer.ConstructDeploymentPlan()
				if err != nil {
					return err
				}

				dependentPackages := []string{}
				for k := range depServiceDeployer.Deployment.Packages {
					dependentPackages = append(dependentPackages, k)
				}

				if len(dependentPackages) > 1 {
					errMessage := "GitHub dependency " + depName + " has multiple packages in manifest file: " +
						strings.Join(dependentPackages, ", ") + ". " +
						"One GitHub dependency can only be associated with single package in manifest file." +
						"There is no way to reference actions from multiple packages of any GitHub dependencies."
					return wskderrors.NewYAMLFileFormatError(deployer.ManifestPath, errMessage)
				}

				if err := depServiceDeployer.deployAssets(); err != nil {
					errString := wski18n.T(wski18n.ID_MSG_DEPENDENCY_DEPLOYMENT_FAILURE_X_name_X,
						map[string]interface{}{wski18n.KEY_NAME: depName})
					wskprint.PrintOpenWhiskError(errString)
					return err
				}

				// if the dependency name in the original package
				// is different from the package name in the manifest
				// file of dependent github repo, create a binding to the origin package
				if ok := depServiceDeployer.Deployment.Packages[depName]; ok == nil {
					bindingPackage := new(whisk.BindingPackage)
					bindingPackage.Namespace = pack.Package.Namespace
					bindingPackage.Name = depName
					pub := false
					bindingPackage.Publish = &pub

					qName, err := utils.ParseQualifiedName(dependentPackages[0], depServiceDeployer.Deployment.Packages[dependentPackages[0]].Package.Namespace)
					if err != nil {
						return err
					}

					bindingPackage.Binding = whisk.Binding{qName.Namespace, qName.EntityName}

					bindingPackage.Parameters = depRecord.Parameters
					bindingPackage.Annotations = depRecord.Annotations

					err = deployer.createBinding(bindingPackage)
					if err != nil {
						return err
					} else {
						output := wski18n.T(wski18n.ID_MSG_DEPENDENCY_DEPLOYMENT_SUCCESS_X_name_X,
							map[string]interface{}{wski18n.KEY_NAME: depName})
						whisk.Debug(whisk.DbgInfo, output)
					}
				}
			}
		}
	}

	return nil
}

// TODO() display "update" | "synced" messages pre/post
func (deployer *ServiceDeployer) RefreshManagedEntities(maValue whisk.KeyValue) error {

	ma := maValue.Value.(map[string]interface{})
	if err := deployer.RefreshManagedTriggers(ma); err != nil {
		return err
	}

	if err := deployer.RefreshManagedRules(ma); err != nil {
		return err
	}

	if err := deployer.RefreshManagedPackages(ma); err != nil {
		return err
	}

	return nil

}

// TODO() display "update" | "synced" messages pre/post
func (deployer *ServiceDeployer) RefreshManagedActions(packageName string, ma map[string]interface{}) error {
	options := whisk.ActionListOptions{}
	// get a list of actions in your namespace
	actions, _, err := deployer.Client.Actions.List(packageName, &options)
	if err != nil {
		return err
	}
	// iterate over list of actions to find an action with managed annotations
	// check if "managed" annotation is attached to an action
	for _, action := range actions {
		// an annotation with "managed" key indicates that an action was deployed as part of managed deployment
		// if such annotation exists, check if it belongs to the current managed deployment
		// this action has attached managed annotations
		if a := action.Annotations.GetValue(utils.MANAGED); a != nil {
			// decode the JSON blob and retrieve __OW_PROJECT_NAME and __OW_PROJECT_HASH
			aa := a.(map[string]interface{})
			// we have found an action which was earlier part of the current project
			// and this action was deployed as part of managed deployment and now
			// must be undeployed as its not part of the project anymore
			// The annotation with same project name but different project hash indicates
			// that this action is deleted from the project in manifest file
			if aa[utils.OW_PROJECT_NAME] == ma[utils.OW_PROJECT_NAME] && aa[utils.OW_PROJECT_HASH] != ma[utils.OW_PROJECT_HASH] {
				actionName := strings.Join([]string{packageName, action.Name}, "/")

				output := wski18n.T(wski18n.ID_MSG_MANAGED_FOUND_DELETED_X_key_X_name_X_project_X,
					map[string]interface{}{
						wski18n.KEY_KEY:     parsers.YAML_KEY_ACTION,
						wski18n.KEY_NAME:    actionName,
						wski18n.KEY_PROJECT: aa[utils.OW_PROJECT_NAME]})
				wskprint.PrintOpenWhiskWarning(output)

				var err error
				err = retry(DEFAULT_ATTEMPTS, DEFAULT_INTERVAL, func() error {
					_, err := deployer.Client.Actions.Delete(actionName)
					return err
				})

				if err != nil {
					return err
				}
			}
		}
	}
	return nil
}

// TODO() display "update" | "synced" messages pre/post
func (deployer *ServiceDeployer) RefreshManagedTriggers(ma map[string]interface{}) error {
	options := whisk.TriggerListOptions{}
	// Get list of triggers in your namespace
	triggers, _, err := deployer.Client.Triggers.List(&options)
	if err != nil {
		return err
	}
	// iterate over the list of triggers to determine whether any of them was part of managed project
	// and now deleted from manifest file we can determine that from the managed annotation
	// If a trigger has attached managed annotation with the project name equals to the current project name
	// but the project hash is different (project hash differs since the trigger is deleted from the manifest file)
	for _, trigger := range triggers {
		// trigger has attached managed annotation
		if a := trigger.Annotations.GetValue(utils.MANAGED); a != nil {
			// decode the JSON blob and retrieve __OW_PROJECT_NAME and __OW_PROJECT_HASH
			ta := a.(map[string]interface{})
			if ta[utils.OW_PROJECT_NAME] == ma[utils.OW_PROJECT_NAME] && ta[utils.OW_PROJECT_HASH] != ma[utils.OW_PROJECT_HASH] {
				// we have found a trigger which was earlier part of the current project
				output := wski18n.T(wski18n.ID_MSG_MANAGED_FOUND_DELETED_X_key_X_name_X_project_X,
					map[string]interface{}{
						wski18n.KEY_KEY:     parsers.YAML_KEY_TRIGGER,
						wski18n.KEY_NAME:    trigger.Name,
						wski18n.KEY_PROJECT: ma[utils.OW_PROJECT_NAME]})
				wskprint.PrintOpenWhiskWarning(output)

				var err error
				err = retry(DEFAULT_ATTEMPTS, DEFAULT_INTERVAL, func() error {
					_, _, err := deployer.Client.Triggers.Delete(trigger.Name)
					return err
				})

				if err != nil {
					return err
				}
			}
		}
	}
	return nil
}

// TODO() display "update" | "synced" messages pre/post
func (deployer *ServiceDeployer) RefreshManagedRules(ma map[string]interface{}) error {
	options := whisk.RuleListOptions{}
	// Get list of rules in your namespace
	rules, _, err := deployer.Client.Rules.List(&options)
	if err != nil {
		return err
	}
	// iterate over the list of rules to determine whether any of them was part of managed project
	// and now deleted from manifest file we can determine that from the managed annotation
	// If a rule has attached managed annotation with the project name equals to the current project name
	// but the project hash is different (project hash differs since the rule is deleted from the manifest file)
	for _, rule := range rules {
		// rule has attached managed annotation
		if a := rule.Annotations.GetValue(utils.MANAGED); a != nil {
			// decode the JSON blob and retrieve __OW_PROJECT_NAME and __OW_PROJECT_HASH
			ta := a.(map[string]interface{})
			if ta[utils.OW_PROJECT_NAME] == ma[utils.OW_PROJECT_NAME] && ta[utils.OW_PROJECT_HASH] != ma[utils.OW_PROJECT_HASH] {
				// we have found a trigger which was earlier part of the current project
				output := wski18n.T(wski18n.ID_MSG_MANAGED_FOUND_DELETED_X_key_X_name_X_project_X,
					map[string]interface{}{
						wski18n.KEY_KEY:     parsers.YAML_KEY_RULE,
						wski18n.KEY_NAME:    rule.Name,
						wski18n.KEY_PROJECT: ma[utils.OW_PROJECT_NAME]})
				wskprint.PrintOpenWhiskWarning(output)

				var err error
				err = retry(DEFAULT_ATTEMPTS, DEFAULT_INTERVAL, func() error {
					_, err := deployer.Client.Rules.Delete(rule.Name)
					return err
				})

				if err != nil {
					return err
				}
			}
		}
	}
	return nil
}

// TODO() display "update" | "synced" messages pre/post
func (deployer *ServiceDeployer) RefreshManagedPackages(ma map[string]interface{}) error {
	options := whisk.PackageListOptions{}
	// Get the list of packages in your namespace
	packages, _, err := deployer.Client.Packages.List(&options)
	if err != nil {
		return err
	}
	// iterate over each package to find managed annotations
	// check if "managed" annotation is attached to a package
	// when managed project name matches with the current project name and project
	// hash differs, indicates that the package was part of the current project but
	// now is deleted from the manifest file and should be undeployed.
	for _, pkg := range packages {
		if a := pkg.Annotations.GetValue(utils.MANAGED); a != nil {
			// decode the JSON blob and retrieve __OW_PROJECT_NAME and __OW_PROJECT_HASH
			pa := a.(map[string]interface{})
			// perform the similar check on the list of actions from this package
			// since package can not be deleted if its not empty (has any action or sequence)
			if err := deployer.RefreshManagedActions(pkg.Name, ma); err != nil {
				return err
			}
			// we have found a package which was earlier part of the current project
			if pa[utils.OW_PROJECT_NAME] == ma[utils.OW_PROJECT_NAME] && pa[utils.OW_PROJECT_HASH] != ma[utils.OW_PROJECT_HASH] {
				output := wski18n.T(wski18n.ID_MSG_MANAGED_FOUND_DELETED_X_key_X_name_X_project_X,
					map[string]interface{}{
						wski18n.KEY_KEY:     parsers.YAML_KEY_PACKAGE,
						wski18n.KEY_NAME:    pkg.Name,
						wski18n.KEY_PROJECT: pa[utils.OW_PROJECT_NAME]})
				wskprint.PrintOpenWhiskWarning(output)

				var err error
				err = retry(DEFAULT_ATTEMPTS, DEFAULT_INTERVAL, func() error {
					_, err := deployer.Client.Packages.Delete(pkg.Name)
					return err
				})

				if err != nil {
					return err
				}
			}
		}
	}
	return nil
}

func (deployer *ServiceDeployer) DeployPackages() error {
	for _, pack := range deployer.Deployment.Packages {
		// "default" package is a reserved package name
		// all openwhisk entities will be deployed under
		// /<namespace> instead of /<namespace>/<package> and
		// therefore skip creating a new package and set
		// deployer.DeployActionInPackage to false which is set to true by default
		if strings.ToLower(pack.Package.Name) != parsers.DEFAULT_PACKAGE {
			err := deployer.createPackage(pack.Package)
			if err != nil {
				return err
			}
		}
	}
	return nil
}

// Deploy Sequences into OpenWhisk
func (deployer *ServiceDeployer) DeploySequences() error {

	for _, pack := range deployer.Deployment.Packages {
		for _, action := range pack.Sequences {
			err := deployer.createAction(pack.Package.Name, action.Action)
			if err != nil {
				return err
			}
		}
	}
	return nil
}

// Deploy Actions into OpenWhisk
func (deployer *ServiceDeployer) DeployActions() error {

	for _, pack := range deployer.Deployment.Packages {
		for _, action := range pack.Actions {
			err := deployer.createAction(pack.Package.Name, action.Action)
			if err != nil {
				return err
			}
		}
	}
	return nil
}

// Deploy Triggers into OpenWhisk
func (deployer *ServiceDeployer) DeployTriggers() error {
	for _, trigger := range deployer.Deployment.Triggers {

		if feedname, isFeed := utils.IsFeedAction(trigger); isFeed {
			err := deployer.createFeedAction(trigger, feedname)
			if err != nil {
				return err
			}
		} else {
			err := deployer.createTrigger(trigger)
			if err != nil {
				return err
			}
		}

	}
	return nil

}

// Deploy Rules into OpenWhisk
func (deployer *ServiceDeployer) DeployRules() error {
	for _, rule := range deployer.Deployment.Rules {
		err := deployer.createRule(rule)
		if err != nil {
			return err
		}
	}
	return nil
}

// Deploy Apis into OpenWhisk
func (deployer *ServiceDeployer) DeployApis() error {
	for _, api := range deployer.Deployment.Apis {
		err := deployer.createApi(api)
		if err != nil {
			return err
		}
	}
	return nil
}

func (deployer *ServiceDeployer) createBinding(packa *whisk.BindingPackage) error {

	displayPreprocessingInfo(wski18n.PACKAGE_BINDING, packa.Name, true)

	var err error
	var response *http.Response
	err = retry(DEFAULT_ATTEMPTS, DEFAULT_INTERVAL, func() error {
		_, response, err = deployer.Client.Packages.Insert(packa, true)
		return err
	})

	if err != nil {
		return createWhiskClientError(err.(*whisk.WskError), response, wski18n.PACKAGE_BINDING, true)
	}

	displayPostprocessingInfo(wski18n.PACKAGE_BINDING, packa.Name, true)
	return nil
}

func (deployer *ServiceDeployer) createPackage(packa *whisk.Package) error {

	displayPreprocessingInfo(parsers.YAML_KEY_PACKAGE, packa.Name, true)

	var err error
	var response *http.Response
	err = retry(DEFAULT_ATTEMPTS, DEFAULT_INTERVAL, func() error {
		_, response, err = deployer.Client.Packages.Insert(packa, true)
		return err
	})
	if err != nil {
		return createWhiskClientError(err.(*whisk.WskError), response, parsers.YAML_KEY_PACKAGE, true)
	}

	displayPostprocessingInfo(parsers.YAML_KEY_PACKAGE, packa.Name, true)
	return nil
}

func (deployer *ServiceDeployer) createTrigger(trigger *whisk.Trigger) error {

	displayPreprocessingInfo(parsers.YAML_KEY_TRIGGER, trigger.Name, true)

	var err error
	var response *http.Response
	err = retry(DEFAULT_ATTEMPTS, DEFAULT_INTERVAL, func() error {
		_, response, err = deployer.Client.Triggers.Insert(trigger, true)
		return err
	})
	if err != nil {
		return createWhiskClientError(err.(*whisk.WskError), response, parsers.YAML_KEY_TRIGGER, true)
	}

	displayPostprocessingInfo(parsers.YAML_KEY_TRIGGER, trigger.Name, true)
	return nil
}

func (deployer *ServiceDeployer) createFeedAction(trigger *whisk.Trigger, feedName string) error {

	displayPreprocessingInfo(wski18n.TRIGGER_FEED, trigger.Name, true)

	// to hold and modify trigger parameters, not passed by ref?
	params := make(map[string]interface{})

	// check for strings that are JSON
	for _, keyVal := range trigger.Parameters {
		params[keyVal.Key] = keyVal.Value
	}

	// TODO() define keys and lifecycle operation names as const
	params["authKey"] = deployer.ClientConfig.AuthToken
	params["lifecycleEvent"] = "CREATE"
	params["triggerName"] = "/" + deployer.Client.Namespace + "/" + trigger.Name

	pub := true
	t := &whisk.Trigger{
		Name:        trigger.Name,
		Annotations: trigger.Annotations,
		Publish:     &pub,
	}

	// triggers created using any of the feeds including cloudant, alarm, message hub etc
	// does not honor UPDATE or overwrite=true with CREATE
	// wskdeploy is designed such that, it updates trigger feeds if they exists
	// or creates new in case they are missing
	// To address trigger feed UPDATE issue, we are checking here if trigger feed
	// exists, if so, delete it and recreate it
	_, r, _ := deployer.Client.Triggers.Get(trigger.Name)
	if r.StatusCode == 200 {
		// trigger feed already exists so first lets delete it and then recreate it
		deployer.deleteFeedAction(trigger, feedName)
	}

	var err error
	var response *http.Response
	err = retry(DEFAULT_ATTEMPTS, DEFAULT_INTERVAL, func() error {
		_, response, err = deployer.Client.Triggers.Insert(t, true)
		return err
	})
	if err != nil {
		return createWhiskClientError(err.(*whisk.WskError), response, wski18n.TRIGGER_FEED, true)
	} else {

		qName, err := utils.ParseQualifiedName(feedName, deployer.ClientConfig.Namespace)
		if err != nil {
			return err
		}

		namespace := deployer.Client.Namespace
		deployer.Client.Namespace = qName.Namespace
		err = retry(DEFAULT_ATTEMPTS, DEFAULT_INTERVAL, func() error {
			_, response, err = deployer.Client.Actions.Invoke(qName.EntityName, params, true, false)
			return err
		})
		deployer.Client.Namespace = namespace

		if err != nil {
			// Remove the created trigger
			deployer.Client.Triggers.Delete(trigger.Name)

			retry(DEFAULT_ATTEMPTS, DEFAULT_INTERVAL, func() error {
				_, _, err := deployer.Client.Triggers.Delete(trigger.Name)
				return err
			})

			return createWhiskClientError(err.(*whisk.WskError), response, wski18n.TRIGGER_FEED, false)
		}
	}

	displayPostprocessingInfo(wski18n.TRIGGER_FEED, trigger.Name, true)
	return nil
}

func (deployer *ServiceDeployer) createRule(rule *whisk.Rule) error {
	displayPreprocessingInfo(parsers.YAML_KEY_RULE, rule.Name, true)

	// The rule's trigger should include the namespace with pattern /namespace/trigger
	rule.Trigger = deployer.getQualifiedName(rule.Trigger.(string))
	// The rule's action should include the namespace and package with pattern
	// /namespace/package/action if that action was created under a package
	// otherwise action should include the namespace with pattern /namespace/action
	rule.Action = deployer.getQualifiedName(rule.Action.(string))

	var err error
	var response *http.Response
	err = retry(DEFAULT_ATTEMPTS, DEFAULT_INTERVAL, func() error {
		_, response, err = deployer.Client.Rules.Insert(rule, true)
		return err
	})

	if err != nil {
		return createWhiskClientError(err.(*whisk.WskError), response, parsers.YAML_KEY_RULE, true)
	}

	displayPostprocessingInfo(parsers.YAML_KEY_RULE, rule.Name, true)
	return nil
}

// Utility function to call go-whisk framework to make action
func (deployer *ServiceDeployer) createAction(pkgname string, action *whisk.Action) error {
	// call ActionService through the Client
	if strings.ToLower(pkgname) != parsers.DEFAULT_PACKAGE {
		// the action will be created under package with pattern 'packagename/actionname'
		action.Name = strings.Join([]string{pkgname, action.Name}, "/")
	}

	displayPreprocessingInfo(parsers.YAML_KEY_ACTION, action.Name, true)

	var err error
	var response *http.Response
	err = retry(DEFAULT_ATTEMPTS, DEFAULT_INTERVAL, func() error {
		_, response, err = deployer.Client.Actions.Insert(action, true)
		return err
	})

	if err != nil {
		return createWhiskClientError(err.(*whisk.WskError), response, parsers.YAML_KEY_ACTION, true)
	}

	displayPostprocessingInfo(parsers.YAML_KEY_ACTION, action.Name, true)
	return nil
}

// create api (API Gateway functionality)
func (deployer *ServiceDeployer) createApi(api *whisk.ApiCreateRequest) error {

	apiPath := api.ApiDoc.ApiName + " " + api.ApiDoc.GatewayBasePath +
		api.ApiDoc.GatewayRelPath + " " + api.ApiDoc.GatewayMethod
	displayPreprocessingInfo(parsers.YAML_KEY_API, apiPath, true)

	var err error
	var response *http.Response

	apiCreateReqOptions := new(whisk.ApiCreateRequestOptions)
	apiCreateReqOptions.SpaceGuid = strings.Split(deployer.Client.Config.AuthToken, ":")[0]
	apiCreateReqOptions.AccessToken = deployer.Client.Config.ApigwAccessToken
	// TODO() Add Response type apiCreateReqOptions.ResponseType

	err = retry(DEFAULT_ATTEMPTS, DEFAULT_INTERVAL, func() error {
		_, response, err = deployer.Client.Apis.Insert(api, apiCreateReqOptions, true)
		return err
	})

	if err != nil {
		return createWhiskClientError(err.(*whisk.WskError), response, parsers.YAML_KEY_API, true)
	}

	displayPostprocessingInfo(parsers.YAML_KEY_API, apiPath, true)
	return nil
}

func (deployer *ServiceDeployer) UnDeploy(verifiedPlan *DeploymentProject) error {
	if deployer.IsInteractive == true {
		deployer.printDeploymentAssets(verifiedPlan)

		// TODO() See if we can use the promptForValue() function in whiskclient.go
		reader := bufio.NewReader(os.Stdin)
		fmt.Print(wski18n.T(wski18n.ID_MSG_PROMPT_UNDEPLOY))
		text, _ := reader.ReadString('\n')
		text = strings.TrimSpace(text)

		if text == "" {
			text = "n"
		}

		// TODO() Use constants for possible return values y/N/yes/No etc.
		if strings.EqualFold(text, "y") || strings.EqualFold(text, "yes") {
			deployer.InteractiveChoice = true

			if err := deployer.unDeployAssets(verifiedPlan); err != nil {
				wskprint.PrintOpenWhiskError(wski18n.T(wski18n.T(wski18n.ID_MSG_UNDEPLOYMENT_FAILED)))
				return err
			}

			wskprint.PrintOpenWhiskSuccess(wski18n.T(wski18n.T(wski18n.ID_MSG_UNDEPLOYMENT_SUCCEEDED)))
			return nil

		} else {
			deployer.InteractiveChoice = false
			wskprint.PrintOpenWhiskSuccess(wski18n.T(wski18n.T(wski18n.ID_MSG_UNDEPLOYMENT_CANCELLED)))
			return nil
		}
	}

	// non-interactive
	if err := deployer.unDeployAssets(verifiedPlan); err != nil {
		wskprint.PrintOpenWhiskError(wski18n.T(wski18n.T(wski18n.ID_MSG_UNDEPLOYMENT_FAILED)))
		return err
	}

	wskprint.PrintOpenWhiskSuccess(wski18n.T(wski18n.T(wski18n.ID_MSG_UNDEPLOYMENT_SUCCEEDED)))
	return nil
}

func (deployer *ServiceDeployer) unDeployAssets(verifiedPlan *DeploymentProject) error {
	if err := deployer.UnDeployApis(verifiedPlan); err != nil {
		return err
	}

	if err := deployer.UnDeployRules(verifiedPlan); err != nil {
		return err
	}

	if err := deployer.UnDeployTriggers(verifiedPlan); err != nil {
		return err
	}

	if err := deployer.UnDeploySequences(verifiedPlan); err != nil {
		return err
	}

	if err := deployer.UnDeployActions(verifiedPlan); err != nil {
		return err
	}

	if err := deployer.UnDeployPackages(verifiedPlan); err != nil {
		return err
	}

	if err := deployer.UnDeployDependencies(); err != nil {
		return err
	}

	return nil
}

func (deployer *ServiceDeployer) UnDeployDependencies() error {
	for _, pack := range deployer.Deployment.Packages {
		for depName, depRecord := range pack.Dependencies {
			output := wski18n.T(wski18n.ID_MSG_DEPENDENCY_UNDEPLOYING_X_name_X,
				map[string]interface{}{wski18n.KEY_NAME: depName})
			whisk.Debug(whisk.DbgInfo, output)

			if depRecord.IsBinding {
				var err error
				err = retry(DEFAULT_ATTEMPTS, DEFAULT_INTERVAL, func() error {
					_, err := deployer.Client.Packages.Delete(depName)
					return err
				})
				if err != nil {
					return err
				}
			} else {

				depServiceDeployer, err := deployer.getDependentDeployer(depName, depRecord)
				if err != nil {
					return err
				}

				plan, err := depServiceDeployer.ConstructUnDeploymentPlan()
				if err != nil {
					return err
				}

				dependentPackages := []string{}
				for k := range depServiceDeployer.Deployment.Packages {
					dependentPackages = append(dependentPackages, k)
				}

				// delete binding pkg if the origin package name is different
				if ok := depServiceDeployer.Deployment.Packages[depName]; ok == nil {
					if _, _, ok := deployer.Client.Packages.Get(depName); ok == nil {
						var err error
						var response *http.Response
						err = retry(DEFAULT_ATTEMPTS, DEFAULT_INTERVAL, func() error {
							response, err = deployer.Client.Packages.Delete(depName)
							return err
						})
						if err != nil {
							return createWhiskClientError(err.(*whisk.WskError), response, wski18n.PACKAGE_BINDING, false)
						}
					}
				}

				if err := depServiceDeployer.unDeployAssets(plan); err != nil {
					errString := wski18n.T(wski18n.ID_MSG_DEPENDENCY_UNDEPLOYMENT_FAILURE_X_name_X,
						map[string]interface{}{wski18n.KEY_NAME: depName})
					whisk.Debug(whisk.DbgError, errString)
					return err
				}
			}
			output = wski18n.T(wski18n.ID_MSG_DEPENDENCY_UNDEPLOYMENT_SUCCESS_X_name_X,
				map[string]interface{}{wski18n.KEY_NAME: depName})
			whisk.Debug(whisk.DbgInfo, output)
		}
	}

	return nil
}

func (deployer *ServiceDeployer) UnDeployPackages(deployment *DeploymentProject) error {
	for _, pack := range deployment.Packages {
		// "default" package is a reserved package name
		// all openwhisk entities were deployed under
		// /<namespace> instead of /<namespace>/<package> and
		// therefore skip deleting default package during undeployment
		if strings.ToLower(pack.Package.Name) != parsers.DEFAULT_PACKAGE {
			err := deployer.deletePackage(pack.Package)
			if err != nil {
				return err
			}
		}
	}
	return nil
}

func (deployer *ServiceDeployer) UnDeploySequences(deployment *DeploymentProject) error {

	for _, pack := range deployment.Packages {
		for _, action := range pack.Sequences {
			err := deployer.deleteAction(pack.Package.Name, action.Action)
			if err != nil {
				return err
			}
		}
	}
	return nil
}

// DeployActions into OpenWhisk
func (deployer *ServiceDeployer) UnDeployActions(deployment *DeploymentProject) error {

	for _, pack := range deployment.Packages {
		for _, action := range pack.Actions {
			err := deployer.deleteAction(pack.Package.Name, action.Action)
			if err != nil {
				return err
			}
		}
	}
	return nil
}

// Deploy Triggers into OpenWhisk
func (deployer *ServiceDeployer) UnDeployTriggers(deployment *DeploymentProject) error {

	for _, trigger := range deployment.Triggers {
		if feedname, isFeed := utils.IsFeedAction(trigger); isFeed {
			err := deployer.deleteFeedAction(trigger, feedname)
			if err != nil {
				return err
			}
		} else {
			err := deployer.deleteTrigger(trigger)
			if err != nil {
				return err
			}
		}
	}

	return nil

}

// Deploy Rules into OpenWhisk
func (deployer *ServiceDeployer) UnDeployRules(deployment *DeploymentProject) error {

	for _, rule := range deployment.Rules {
		err := deployer.deleteRule(rule)
		if err != nil {
			return err
		}
	}
	return nil
}

func (deployer *ServiceDeployer) UnDeployApis(deployment *DeploymentProject) error {

	for _, api := range deployment.Apis {
		err := deployer.deleteApi(api)
		if err != nil {
			return err
		}
	}
	return nil
}

func (deployer *ServiceDeployer) deletePackage(packa *whisk.Package) error {

	displayPreprocessingInfo(parsers.YAML_KEY_PACKAGE, packa.Name, false)

	if _, _, ok := deployer.Client.Packages.Get(packa.Name); ok == nil {
		var err error
		var response *http.Response
		err = retry(DEFAULT_ATTEMPTS, DEFAULT_INTERVAL, func() error {
			response, err = deployer.Client.Packages.Delete(packa.Name)
			return err
		})

		if err != nil {
			return createWhiskClientError(err.(*whisk.WskError), response, parsers.YAML_KEY_PACKAGE, false)
		}
	}
	displayPostprocessingInfo(parsers.YAML_KEY_PACKAGE, packa.Name, false)
	return nil
}

func (deployer *ServiceDeployer) deleteTrigger(trigger *whisk.Trigger) error {

	displayPreprocessingInfo(parsers.YAML_KEY_TRIGGER, trigger.Name, false)

	var err error
	var response *http.Response
	err = retry(DEFAULT_ATTEMPTS, DEFAULT_INTERVAL, func() error {
		_, response, err = deployer.Client.Triggers.Delete(trigger.Name)
		return err
	})

	if err != nil {
		return createWhiskClientError(err.(*whisk.WskError), response, parsers.YAML_KEY_TRIGGER, false)
	}

	displayPostprocessingInfo(parsers.YAML_KEY_TRIGGER, trigger.Name, false)
	return nil
}

func (deployer *ServiceDeployer) deleteFeedAction(trigger *whisk.Trigger, feedName string) error {

	params := make(whisk.KeyValueArr, 0)
	// TODO() define keys and operations as const
	params = append(params, whisk.KeyValue{Key: "authKey", Value: deployer.ClientConfig.AuthToken})
	params = append(params, whisk.KeyValue{Key: "lifecycleEvent", Value: "DELETE"})
	params = append(params, whisk.KeyValue{Key: "triggerName", Value: "/" + deployer.Client.Namespace + "/" + trigger.Name})

	parameters := make(map[string]interface{})
	for _, keyVal := range params {
		parameters[keyVal.Key] = keyVal.Value
	}

	qName, err := utils.ParseQualifiedName(feedName, deployer.ClientConfig.Namespace)
	if err != nil {
		return err
	}

	namespace := deployer.Client.Namespace
	deployer.Client.Namespace = qName.Namespace
	var response *http.Response
	err = retry(DEFAULT_ATTEMPTS, DEFAULT_INTERVAL, func() error {
		_, response, err = deployer.Client.Actions.Invoke(qName.EntityName, parameters, true, false)
		return err
	})

	deployer.Client.Namespace = namespace

	if err != nil {
		wskErr := err.(*whisk.WskError)
		errString := wski18n.T(wski18n.ID_ERR_FEED_INVOKE_X_err_X_code_X,
			map[string]interface{}{wski18n.KEY_ERR: wskErr.Error(), wski18n.KEY_CODE: strconv.Itoa(wskErr.ExitCode)})
		whisk.Debug(whisk.DbgError, errString)
		return wskderrors.NewWhiskClientError(wskErr.Error(), wskErr.ExitCode, response)

	} else {
		trigger.Parameters = nil
		var err error
		err = retry(DEFAULT_ATTEMPTS, DEFAULT_INTERVAL, func() error {
			_, response, err = deployer.Client.Triggers.Delete(trigger.Name)
			return err
		})

		if err != nil {
			return createWhiskClientError(err.(*whisk.WskError), response, parsers.YAML_KEY_TRIGGER, false)
		}
	}

	return nil
}

func (deployer *ServiceDeployer) deleteRule(rule *whisk.Rule) error {

	displayPreprocessingInfo(parsers.YAML_KEY_RULE, rule.Name, false)

	var err error
	var response *http.Response
	err = retry(DEFAULT_ATTEMPTS, DEFAULT_INTERVAL, func() error {
		response, err = deployer.Client.Rules.Delete(rule.Name)
		return err
	})

	if err != nil {
		return createWhiskClientError(err.(*whisk.WskError), response, parsers.YAML_KEY_RULE, false)
	}
	displayPostprocessingInfo(parsers.YAML_KEY_RULE, rule.Name, false)
	return nil
}

func (deployer *ServiceDeployer) isApi(api *whisk.ApiCreateRequest) bool {
	apiReqOptions := new(whisk.ApiGetRequestOptions)
	apiReqOptions.AccessToken = deployer.Client.Config.ApigwAccessToken
	apiReqOptions.ApiBasePath = api.ApiDoc.GatewayBasePath
	apiReqOptions.SpaceGuid = strings.Split(deployer.Client.Config.AuthToken, ":")[0]

	a := new(whisk.ApiGetRequest)

	retApi, _, err := deployer.Client.Apis.Get(a, apiReqOptions)
	if err == nil {
		if retApi.Apis != nil && len(retApi.Apis) > 0 &&
			retApi.Apis[0].ApiValue != nil {
			return true
		}

	}
	return false
}

// delete api (API Gateway functionality)
func (deployer *ServiceDeployer) deleteApi(api *whisk.ApiCreateRequest) error {

	apiPath := api.ApiDoc.ApiName + " " + api.ApiDoc.GatewayBasePath +
		api.ApiDoc.GatewayRelPath + " " + api.ApiDoc.GatewayMethod
	displayPreprocessingInfo(parsers.YAML_KEY_API, apiPath, false)

	if deployer.isApi(api) {
		var err error
		var response *http.Response

		apiDeleteReqOptions := new(whisk.ApiDeleteRequestOptions)
		apiDeleteReqOptions.AccessToken = deployer.Client.Config.ApigwAccessToken
		apiDeleteReqOptions.SpaceGuid = strings.Split(deployer.Client.Config.AuthToken, ":")[0]
		apiDeleteReqOptions.ApiBasePath = api.ApiDoc.GatewayBasePath
		apiDeleteReqOptions.ApiRelPath = api.ApiDoc.GatewayRelPath
		apiDeleteReqOptions.ApiVerb = api.ApiDoc.GatewayMethod

		a := new(whisk.ApiDeleteRequest)

		err = retry(DEFAULT_ATTEMPTS, DEFAULT_INTERVAL, func() error {
			response, err = deployer.Client.Apis.Delete(a, apiDeleteReqOptions)
			return err
		})

		if err != nil {
			return createWhiskClientError(err.(*whisk.WskError), response, parsers.YAML_KEY_API, false)
		}
	}
	displayPostprocessingInfo(parsers.YAML_KEY_API, apiPath, false)
	return nil
}

// Utility function to call go-whisk framework to delete action
func (deployer *ServiceDeployer) deleteAction(pkgname string, action *whisk.Action) error {
	// call ActionService through Client
	if pkgname != parsers.DEFAULT_PACKAGE {
		// the action will be deleted under package with pattern 'packagename/actionname'
		action.Name = strings.Join([]string{pkgname, action.Name}, "/")
	}

	displayPreprocessingInfo(parsers.YAML_KEY_ACTION, action.Name, false)

	if _, _, ok := deployer.Client.Actions.Get(action.Name); ok == nil {
		var err error
		var response *http.Response
		err = retry(DEFAULT_ATTEMPTS, DEFAULT_INTERVAL, func() error {
			response, err = deployer.Client.Actions.Delete(action.Name)
			return err
		})

		if err != nil {
			return createWhiskClientError(err.(*whisk.WskError), response, parsers.YAML_KEY_ACTION, false)

		}
	}
	displayPostprocessingInfo(parsers.YAML_KEY_ACTION, action.Name, false)
	return nil
}

func retry(attempts int, sleep time.Duration, callback func() error) error {
	var err error
	for i := 0; ; i++ {
		err = callback()
		if i >= (attempts - 1) {
			break
		}
		if err != nil {
			wskErr := err.(*whisk.WskError)
			if wskErr.ExitCode == CONFLICT_CODE && strings.Contains(wskErr.Error(), CONFLICT_MESSAGE) {
				time.Sleep(sleep)
				warningMsg := wski18n.T(wski18n.ID_WARN_COMMAND_RETRY,
					map[string]interface{}{
						wski18n.KEY_CMD: strconv.Itoa(i + 1),
						wski18n.KEY_ERR: err.Error()})
				wskprint.PrintlnOpenWhiskWarning(warningMsg)
			} else {
				return err
			}
		} else {
			return err
		}
	}
	return err
}

//  getQualifiedName(name) returns a fully qualified name given a
//      (possibly fully qualified) resource name.
//
//  Examples:
//      (foo) => /ns/foo
//      (pkg/foo) => /ns/pkg/foo
//      (/ns/pkg/foo) => /ns/pkg/foo
func (deployer *ServiceDeployer) getQualifiedName(name string) string {
	namespace := deployer.ClientConfig.Namespace
	if strings.HasPrefix(name, "/") {
		return name
	} else if strings.HasPrefix(namespace, "/") {
		return fmt.Sprintf("%s/%s", namespace, name)
	}
	return fmt.Sprintf("/%s/%s", namespace, name)
}

func (deployer *ServiceDeployer) printDeploymentAssets(assets *DeploymentProject) {

	// pretty ASCII OpenWhisk graphic
	// TODO() move to separate function and suppress using some flag
	wskprint.PrintlnOpenWhiskOutput("         ____      ___                   _    _ _     _     _\n        /\\   \\    / _ \\ _ __   ___ _ __ | |  | | |__ (_)___| | __\n   /\\  /__\\   \\  | | | | '_ \\ / _ \\ '_ \\| |  | | '_ \\| / __| |/ /\n  /  \\____ \\  /  | |_| | |_) |  __/ | | | |/\\| | | | | \\__ \\   <\n  \\   \\  /  \\/    \\___/| .__/ \\___|_| |_|__/\\__|_| |_|_|___/_|\\_\\ \n   \\___\\/              |_|\n")

	// TODO() review format
	wskprint.PrintlnOpenWhiskOutput("Packages:")
	for _, pack := range assets.Packages {
		wskprint.PrintlnOpenWhiskOutput("Name: " + pack.Package.Name)
		wskprint.PrintlnOpenWhiskOutput("    bindings: ")
		for _, p := range pack.Package.Parameters {
			jsonValue, err := utils.PrettyJSON(p.Value)
			if err != nil {
				fmt.Printf("        - %s : %s\n", p.Key, wskderrors.STR_UNKNOWN_VALUE)
			} else {
				fmt.Printf("        - %s : %v\n", p.Key, jsonValue)
			}
		}

		for key, dep := range pack.Dependencies {
			wskprint.PrintlnOpenWhiskOutput("  * dependency: " + key)
			wskprint.PrintlnOpenWhiskOutput("    location: " + dep.Location)
			if !dep.IsBinding {
				wskprint.PrintlnOpenWhiskOutput("    local path: " + dep.ProjectPath)
			}
		}

		wskprint.PrintlnOpenWhiskOutput("")

		for _, action := range pack.Actions {
			wskprint.PrintlnOpenWhiskOutput("  * action: " + action.Action.Name)
			wskprint.PrintlnOpenWhiskOutput("    bindings: ")
			for _, p := range action.Action.Parameters {

				if reflect.TypeOf(p.Value).Kind() == reflect.Map {
					if _, ok := p.Value.(map[interface{}]interface{}); ok {
						var temp map[string]interface{} = utils.ConvertInterfaceMap(p.Value.(map[interface{}]interface{}))
						fmt.Printf("        - %s : %v\n", p.Key, temp)
					} else {
						jsonValue, err := utils.PrettyJSON(p.Value)
						if err != nil {
							fmt.Printf("        - %s : %s\n", p.Key, wskderrors.STR_UNKNOWN_VALUE)
						} else {
							fmt.Printf("        - %s : %v\n", p.Key, jsonValue)
						}
					}
				} else {
					jsonValue, err := utils.PrettyJSON(p.Value)
					if err != nil {
						fmt.Printf("        - %s : %s\n", p.Key, wskderrors.STR_UNKNOWN_VALUE)
					} else {
						fmt.Printf("        - %s : %v\n", p.Key, jsonValue)
					}
				}

			}
			wskprint.PrintlnOpenWhiskOutput("    annotations: ")
			for _, p := range action.Action.Annotations {
				fmt.Printf("        - %s : %v\n", p.Key, p.Value)

			}
		}

		wskprint.PrintlnOpenWhiskOutput("")
		for _, action := range pack.Sequences {
			wskprint.PrintlnOpenWhiskOutput("  * sequence: " + action.Action.Name)
		}

		wskprint.PrintlnOpenWhiskOutput("")
	}

	wskprint.PrintlnOpenWhiskOutput("Triggers:")
	for _, trigger := range assets.Triggers {
		wskprint.PrintlnOpenWhiskOutput("* trigger: " + trigger.Name)
		wskprint.PrintlnOpenWhiskOutput("    bindings: ")

		for _, p := range trigger.Parameters {
			jsonValue, err := utils.PrettyJSON(p.Value)
			if err != nil {
				fmt.Printf("        - %s : %s\n", p.Key, wskderrors.STR_UNKNOWN_VALUE)
			} else {
				fmt.Printf("        - %s : %v\n", p.Key, jsonValue)
			}
		}

		wskprint.PrintlnOpenWhiskOutput("    annotations: ")
		for _, p := range trigger.Annotations {

			value := "?"
			if str, ok := p.Value.(string); ok {
				value = str
			}
			wskprint.PrintlnOpenWhiskOutput("        - name: " + p.Key + " value: " + value)
		}
	}

	wskprint.PrintlnOpenWhiskOutput("\n Rules")
	for _, rule := range assets.Rules {
		wskprint.PrintlnOpenWhiskOutput("* rule: " + rule.Name)
		wskprint.PrintlnOpenWhiskOutput("    - trigger: " + rule.Trigger.(string) + "\n    - action: " + rule.Action.(string))
	}

	wskprint.PrintlnOpenWhiskOutput("")

}

func (deployer *ServiceDeployer) getDependentDeployer(depName string, depRecord utils.DependencyRecord) (*ServiceDeployer, error) {
	depServiceDeployer := NewServiceDeployer()
	projectPath := path.Join(depRecord.ProjectPath, depName+"-"+depRecord.Version)
	if len(depRecord.SubFolder) > 0 {
		projectPath = path.Join(projectPath, depRecord.SubFolder)
	}
	manifestPath := utils.GetManifestFilePath(projectPath)
	deploymentPath := utils.GetDeploymentFilePath(projectPath)
	depServiceDeployer.ProjectPath = projectPath
	depServiceDeployer.ManifestPath = manifestPath
	depServiceDeployer.DeploymentPath = deploymentPath
	depServiceDeployer.IsInteractive = true

	depServiceDeployer.Client = deployer.Client
	depServiceDeployer.ClientConfig = deployer.ClientConfig

	depServiceDeployer.DependencyMaster = deployer.DependencyMaster

	// share the master dependency list
	depServiceDeployer.DependencyMaster = deployer.DependencyMaster

	return depServiceDeployer, nil
}

func displayPreprocessingInfo(entity string, name string, onDeploy bool) {

	var msgKey string
	if onDeploy {
		msgKey = wski18n.ID_MSG_ENTITY_DEPLOYING_X_key_X_name_X
	} else {
		msgKey = wski18n.ID_MSG_ENTITY_UNDEPLOYING_X_key_X_name_X
	}
	msg := wski18n.T(msgKey,
		map[string]interface{}{
			wski18n.KEY_KEY:  entity,
			wski18n.KEY_NAME: name})
	wskprint.PrintlnOpenWhiskInfo(msg)
}

func displayPostprocessingInfo(entity string, name string, onDeploy bool) {

	var msgKey string
	if onDeploy {
		msgKey = wski18n.ID_MSG_ENTITY_DEPLOYED_SUCCESS_X_key_X_name_X
	} else {
		msgKey = wski18n.ID_MSG_ENTITY_UNDEPLOYED_SUCCESS_X_key_X_name_X
	}
	msg := wski18n.T(msgKey,
		map[string]interface{}{
			wski18n.KEY_KEY:  entity,
			wski18n.KEY_NAME: name})
	wskprint.PrintlnOpenWhiskInfo(msg)
}

func createWhiskClientError(err *whisk.WskError, response *http.Response, entity string, onCreate bool) *wskderrors.WhiskClientError {

	var msgKey string
	if onCreate {
		msgKey = wski18n.ID_ERR_ENTITY_CREATE_X_key_X_err_X_code_X
	} else {
		msgKey = wski18n.ID_ERR_ENTITY_DELETE_X_key_X_err_X_code_X
	}
	errString := wski18n.T(msgKey,
		map[string]interface{}{
			wski18n.KEY_KEY:  entity,
			wski18n.KEY_ERR:  err.Error(),
			wski18n.KEY_CODE: strconv.Itoa(err.ExitCode)})
	wskprint.PrintOpenWhiskVerbose(utils.Flags.Verbose, errString)

	// TODO() add errString as an AppendDetail() to WhiskClientError
	return wskderrors.NewWhiskClientError(err.Error(), err.ExitCode, response)
}

// for all projects in relationships
// 	 for all rel-packages in rel-project
// 		for all ow-packages from OW
// 			if rel-project is the one in ow-package MANAGE annotation (library project)
//				update MANAGE_LIST annotation with NEW project and add to deploymentPlan
//			for all actions in rel-package
//				for all ow-actions in ow-package
// 					if rel-project is the one in ow-action MANAGE annotation (library project)
//						update MANAGE_LIST annotation with NEW project and add to deploymentPlan
func (deployer *ServiceDeployer) UpdateManagedProjectsListAnnotations(isUndeploy bool) error {
	if utils.Flags.RelationsPath == "" {
		return nil
	} else if !utils.FileExists(utils.Flags.RelationsPath) {
		// TODO: change to correct error
		return wskderrors.NewCommandError("", "relationships file doesnt exists")
	}

	rma, err := utils.GenerateManagedAnnotation(deployer.ProjectName, utils.Flags.RelationsPath)

	mm := parsers.NewYAMLParser()
	relationships, err := mm.ParseRelations(utils.Flags.RelationsPath)
	if err != nil {
		return err
	}

	// get managed annotations
	for managedProjectName, proj := range relationships.Projects {
		fmt.Println(managedProjectName)
		for managedPackageName, pkg := range proj.Packages {
			updatedPackage, err := deployer.getUpdatedPackage(managedPackageName, managedProjectName, rma, isUndeploy)

			if err != nil {
				return err
			}

			// update actions
			for actionName, _ := range pkg.Actions {
				updatedAction, err := deployer.getUpdatedAction(managedPackageName, actionName, managedProjectName, rma, isUndeploy)

				if err != nil {
					return err
				}

				if updatedAction != nil {
					updatedPackage.Actions[actionName] = *updatedAction
				}
			}

			// add updated package to the deployment plan
			deployer.Deployment.Packages[managedPackageName] = updatedPackage

			// update triggers
			for triggerName, _ := range pkg.Triggers {
				trigger, err := deployer.getUpdatedTrigger(managedPackageName, triggerName, managedProjectName, rma, isUndeploy)

				if err != nil {
					return err
				}

				if trigger != nil {
					deployer.Deployment.Triggers[triggerName] = trigger
				}
			}

			// update rules
			for ruleName, _ := range pkg.Rules {
				rule, err := deployer.getUpdatedRule(managedPackageName, ruleName, managedProjectName, rma, isUndeploy)

				if err != nil {
					return err
				}

				if rule != nil {
					deployer.Deployment.Rules[ruleName] = rule
				}
			}
		}
	}

	return nil
}

// update annotation holding asset managed project list
// in case annotation doesn't exist
// create MANAGED_LIST annotation
//		append OLD MANAGED and new project to the MANAGED_LIST
// in case project present in the list
//		do nothing
func (deployer *ServiceDeployer) getUpdatedAnnotations(whiskAnnotations whisk.KeyValueArr, rma whisk.KeyValue, isUndeploy bool) whisk.KeyValueArr {
	ma := rma.Value.(map[string]interface{})
	if annotation := whiskAnnotations.GetValue(utils.MANAGED_LIST); annotation != nil {
		mListIndex := whiskAnnotations.FindKeyValue(utils.MANAGED_LIST)

		managedList := annotation.([]interface{})
		for i, a := range managedList {
			managed := a.(map[string]interface{})
			if managed[utils.OW_PROJECT_NAME] == ma[utils.OW_PROJECT_NAME] {
				// found current project in the list
				if isUndeploy {
					// undeploying the project. removing the project annotation from the managed list
					managedList = managedList[:i+copy(managedList[i:], managedList[i+1:])]

					// check if there left any managed project in the list
					if len(managedList) == 0 {
						// remove the MANAGED_LIST annotation from the asset
						whiskAnnotations = whiskAnnotations[:mListIndex+copy(whiskAnnotations[mListIndex:], whiskAnnotations[mListIndex+1:])]
					} else {
						// update the managed list annotation with modified one
						whiskAnnotations[mListIndex] = whisk.KeyValue{Key: utils.MANAGED_LIST, Value: managedList}
					}

					return whiskAnnotations
				} else if managed[utils.OW_PROJECT_HASH] == ma[utils.OW_PROJECT_HASH] {
					// the project already in managed projects list, no need to update anything
					return nil
				} else {
					// update project hash. the asset appears in the manifest so we dont want to remove it from ow
					managed[utils.OW_PROJECT_HASH] = ma[utils.OW_PROJECT_HASH]
					managedList[i] = managed
					whiskAnnotations[mListIndex] = whisk.KeyValue{Key: utils.MANAGED_LIST, Value: managedList}
					return whiskAnnotations
				}
			}
		}

		// if we are here, it means that current managed project is not in the list
		managedList = append(annotation.([]interface{}), ma)
		whiskAnnotations[mListIndex] = whisk.KeyValue{Key: utils.MANAGED_LIST, Value: managedList}
		return whiskAnnotations
	} else if !isUndeploy {
		aa := make([]interface{}, 1)
		aa[0] = ma

		return append(whiskAnnotations, whisk.KeyValue{Key: utils.MANAGED_LIST, Value: aa})
	}
	return nil
}

// Find MANAGED_LIST annotation
//   In case found -
//		If relations project hash differs from the current one remove - from the list
//      In case length == 0 remove MANAGED_LIST annotation from the annotations
func (deployer *ServiceDeployer) RefreshManagedProjectsListAnnotation(whiskAnnotations whisk.KeyValueArr) whisk.KeyValueArr {
	if utils.Flags.RelationsPath == "" {
		return nil
	}

	rma, _ := utils.GenerateManagedAnnotation(deployer.ProjectName, utils.Flags.RelationsPath)
	ma := rma.Value.(map[string]interface{})

	if annotation := whiskAnnotations.GetValue(utils.MANAGED_LIST); annotation != nil {
		managedList := annotation.([]interface{})
		// find managed project index
		for i, a := range managedList {
			managed := a.(map[string]interface{})

			if managed[utils.OW_PROJECT_NAME] == ma[utils.OW_PROJECT_NAME] && managed[utils.OW_PROJECT_HASH] != ma[utils.OW_PROJECT_HASH] {
				// remove managed project from the list
				managedList = managedList[:i+copy(managedList[i:], managedList[i+1:])]

				// update MANAGED value to the first one in the MANAGED_LIST
				//				i = whiskAnnotations.FindKeyValue(utils.MANAGED)
				//				whiskAnnotations[i] = whisk.KeyValue{Key: utils.MANAGED, Value: managedList[0]}

				i = whiskAnnotations.FindKeyValue(utils.MANAGED_LIST)
				// check if there left single managed project in the list
				if len(managedList) == 0 {
					// remove the MANAGED_LIST annotation from the asset
					whiskAnnotations = whiskAnnotations[:i+copy(whiskAnnotations[i:], whiskAnnotations[i+1:])]
				} else {
					// update the managed list annotation with modified one
					whiskAnnotations[i] = whisk.KeyValue{Key: utils.MANAGED_LIST, Value: managedList}
				}

				return whiskAnnotations
			}
		}

	}

	return nil
}

func (deployer *ServiceDeployer) getUpdatedPackage(packageName string, projectName string, rma whisk.KeyValue, isUndeploy bool) (*DeploymentPackage, error) {
	fmt.Println(packageName)

	// TODO: what should be done if the asset also appears in the manifest?
	// options: throw an error - current behaviour
	//			overwrite and make the current project to be the asset manager
	//			keep the old one and print warning message. e.g. to specify --force to overwrite
	for _, pack := range deployer.Deployment.Packages {
		if pack.Package.GetName() == packageName {
			return nil, wskderrors.NewCommandError("", "asset can't be specified both in relationships and in manifest")
		}
	}

	// get package from OW
	owPkg, _, err := deployer.Client.Packages.Get(packageName)
	if err != nil {
		return nil, err
	}

	//validate that package MANAGER identical to the one specified in the relationships.yaml
	managedProjectAnnotation := owPkg.Annotations.GetValue(utils.MANAGED).(map[string]interface{})
	if managedProjectAnnotation == nil || managedProjectAnnotation[utils.OW_PROJECT_NAME] != projectName {
		// TODO: change to correct error
		return nil, wskderrors.NewCommandError("", "relationships file incorrect. Package "+packageName+" expected to be managed by "+projectName)
	}

	// update managed projects list annotations with new (current) project name if needed
	annotations := deployer.getUpdatedAnnotations(owPkg.Annotations, rma, isUndeploy)

	if annotations == nil {
		fmt.Println("no need to update this asset annotations")
	} else {
		owPkg.Annotations = annotations
	}

	deploymentPackage := NewDeploymentPackage()
	deploymentPackage.Package = owPkg

	return deploymentPackage, nil
}

func (deployer *ServiceDeployer) getUpdatedAction(packageName string, actionName string, projectName string, rma whisk.KeyValue, isUndeploy bool) (*utils.ActionRecord, error) {
	if deployer.DeployActionInPackage {
		actionName = strings.Join([]string{packageName, actionName}, "/")
	}

	// get action from OW
	owAction, _, err := deployer.Client.Actions.Get(actionName)
	if err != nil {
		return nil, err
	}

	// update managed annotations with new project name if needed
	owAction.Annotations = deployer.getUpdatedAnnotations(owAction.Annotations, rma, isUndeploy)

	if owAction.Annotations != nil {
		// creating action record with new annotation
		var record utils.ActionRecord
		record.Action = owAction
		record.Packagename = packageName
		return &record, nil
	}

	return nil, nil
}

func (deployer *ServiceDeployer) getUpdatedTrigger(packageName string, triggerName string, projectName string, rma whisk.KeyValue, isUndeploy bool) (*whisk.Trigger, error) {
	// get action from OW
	trigger, _, err := deployer.Client.Triggers.Get(triggerName)
	if err != nil {
		return nil, err
	}

	// update managed annotations with new project name if needed
	trigger.Annotations = deployer.getUpdatedAnnotations(trigger.Annotations, rma, isUndeploy)

	if trigger.Annotations != nil {
		return trigger, nil
	}

	return nil, nil
}

func (deployer *ServiceDeployer) getUpdatedRule(packageName string, ruleName string, projectName string, rma whisk.KeyValue, isUndeploy bool) (*whisk.Rule, error) {
	fmt.Println(ruleName)

	// get action from OW
	rule, _, err := deployer.Client.Rules.Get(ruleName)
	if err != nil {
		return nil, err
	}

	// update managed annotations with new project name if needed
	rule.Annotations = deployer.getUpdatedAnnotations(rule.Annotations, rma, isUndeploy)

	//TODO: raise issue for the workaround below. Trigger name should be parsed out to short trigger name
	rule.Trigger = "/" + rule.Trigger.(map[string]interface{})["path"].(string) + "/" + rule.Trigger.(map[string]interface{})["name"].(string)
	rule.Action = "/" + rule.Action.(map[string]interface{})["path"].(string) + "/" + rule.Action.(map[string]interface{})["name"].(string)

	if rule.Annotations != nil {
		return rule, nil
	}

	return nil, nil
}

func (deployer *ServiceDeployer) RefreshRelationships(ma map[string]interface{}) error {
	// Get the list of packages in your namespace
	packages, _, err := deployer.Client.Packages.List(&whisk.PackageListOptions{})
	if err != nil {
		return err
	}

	// iterate over each package to find and update managed_list annotations
	for _, pkg := range packages {
		if pkg.Annotations.GetValue(utils.MANAGED_LIST) != nil {
			if a := deployer.RefreshManagedProjectsListAnnotation(pkg.Annotations); a != nil {
				pkg.Annotations = a

				err = retry(DEFAULT_ATTEMPTS, DEFAULT_INTERVAL, func() error {
					_, _, err := deployer.Client.Packages.Insert(&pkg, true)
					return err
				})

				if err != nil {
					return err
				}
			}

			actions, _, err := deployer.Client.Actions.List(pkg.Name, &whisk.ActionListOptions{})
			if err != nil {
				return err
			}

			for _, action := range actions {
				if action.Annotations.GetValue(utils.MANAGED_LIST) != nil {
					if a := deployer.RefreshManagedProjectsListAnnotation(action.Annotations); a != nil {
						actionName := strings.Join([]string{pkg.Name, action.Name}, "/")
						// get action from OW
						owAction, _, err := deployer.Client.Actions.Get(actionName)
						if err != nil {
							return err
						}
						owAction.Annotations = a
						owAction.Name = actionName
						fmt.Println(owAction.Exec)
						err = retry(DEFAULT_ATTEMPTS, DEFAULT_INTERVAL, func() error {
							_, _, err := deployer.Client.Actions.Insert(owAction, true)
							return err
						})
					}
				}

				if err != nil {
					return err
				}
			}
		}
	}

	// Get list of triggers in your namespace
	triggers, _, err := deployer.Client.Triggers.List(&whisk.TriggerListOptions{})
	if err != nil {
		return err
	}

	for _, trigger := range triggers {
		var err error

		if trigger.Annotations.GetValue(utils.MANAGED_LIST) != nil {
			if a := deployer.RefreshManagedProjectsListAnnotation(trigger.Annotations); a != nil {
				trigger.Annotations = a

				err = retry(DEFAULT_ATTEMPTS, DEFAULT_INTERVAL, func() error {
					_, _, err := deployer.Client.Triggers.Insert(&trigger, true)
					return err
				})
			}
		}

		if err != nil {
			return err
		}

	}

	// Get list of rules in your namespace
	rules, _, err := deployer.Client.Rules.List(&whisk.RuleListOptions{})
	if err != nil {
		return err
	}

	for _, rule := range rules {
		var err error

		// rule has attached managed list annotation
		if rule.Annotations.GetValue(utils.MANAGED_LIST) != nil {
			if a := deployer.RefreshManagedProjectsListAnnotation(rule.Annotations); a != nil {
				rule.Annotations = a

				err = retry(DEFAULT_ATTEMPTS, DEFAULT_INTERVAL, func() error {
					_, _, err := deployer.Client.Rules.Insert(&rule, true)
					return err
				})
			}
		}
		if err != nil {
			return err
		}

	}

	return err
}

func (deployer *ServiceDeployer) UndeployRelationships() error {
	var err error

	for packageName, pack := range deployer.Deployment.Packages {
		pkg := pack.Package
		err = retry(DEFAULT_ATTEMPTS, DEFAULT_INTERVAL, func() error {
			_, _, err := deployer.Client.Packages.Insert(pkg, true)
			return err
		})

		if err != nil {
			return err
		}

		for _, action := range pack.Actions {
			actionName := strings.Join([]string{packageName, action.Action.Name}, "/")
			action.Action.Name = actionName
			err = retry(DEFAULT_ATTEMPTS, DEFAULT_INTERVAL, func() error {
				_, _, err := deployer.Client.Actions.Insert(action.Action, true)
				return err
			})

			if err != nil {
				return err
			}
		}
	}

	for _, rule := range deployer.Deployment.Rules {
		err = retry(DEFAULT_ATTEMPTS, DEFAULT_INTERVAL, func() error {
			_, _, err := deployer.Client.Rules.Insert(rule, true)
			return err
		})

		if err != nil {
			return err
		}
	}

	for _, trigger := range deployer.Deployment.Triggers {
		err = retry(DEFAULT_ATTEMPTS, DEFAULT_INTERVAL, func() error {
			_, _, err := deployer.Client.Triggers.Insert(trigger, true)
			return err
		})

		if err != nil {
			return err
		}
	}

	return err
}<|MERGE_RESOLUTION|>--- conflicted
+++ resolved
@@ -210,28 +210,9 @@
 		return deployer.Deployment, err
 	}
 
-<<<<<<< HEAD
+	manifestReader.InitPackages(manifestParser, manifest, whisk.KeyValue{})
+
 	deployer.ProjectName = manifest.GetProject().Name
-	deployer.RootPackageName = manifest.Package.Packagename
-	manifestReader.InitRootPackage(manifestParser, manifest, whisk.KeyValue{})
-
-	// process file system
-	if deployer.IsDefault == true {
-		fileReader := NewFileSystemReader(deployer)
-		fileActions, err := fileReader.ReadProjectDirectory(manifest)
-		if err != nil {
-			return deployer.Deployment, err
-		}
-
-		err = fileReader.SetFileActions(fileActions)
-		if err != nil {
-			return deployer.Deployment, err
-		}
-
-	}
-=======
-	manifestReader.InitPackages(manifestParser, manifest, whisk.KeyValue{})
->>>>>>> 873e1688
 
 	// process manifest file
 	err = manifestReader.HandleYaml(deployer, manifestParser, manifest, whisk.KeyValue{})
@@ -1832,7 +1813,7 @@
 }
 
 func (deployer *ServiceDeployer) getUpdatedAction(packageName string, actionName string, projectName string, rma whisk.KeyValue, isUndeploy bool) (*utils.ActionRecord, error) {
-	if deployer.DeployActionInPackage {
+	if packageName != parsers.DEFAULT_PACKAGE {
 		actionName = strings.Join([]string{packageName, actionName}, "/")
 	}
 
