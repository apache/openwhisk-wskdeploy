/*
 * Licensed to the Apache Software Foundation (ASF) under one or more
 * contributor license agreements.  See the NOTICE file distributed with
 * this work for additional information regarding copyright ownership.
 * The ASF licenses this file to You under the Apache License, Version 2.0
 * (the "License"); you may not use this file except in compliance with
 * the License.  You may obtain a copy of the License at
 *
 *     http://www.apache.org/licenses/LICENSE-2.0
 *
 * Unless required by applicable law or agreed to in writing, software
 * distributed under the License is distributed on an "AS IS" BASIS,
 * WITHOUT WARRANTIES OR CONDITIONS OF ANY KIND, either express or implied.
 * See the License for the specific language governing permissions and
 * limitations under the License.
 */

package runtimes

import (
	"testing"

	"github.com/stretchr/testify/assert"
)

func TestParseOpenWhisk(t *testing.T) {
	openwhiskHost := "https://openwhisk.ng.bluemix.net"
	openwhisk, err := ParseOpenWhisk(openwhiskHost)
	assert.Equal(t, nil, err, "parse openwhisk info error happened.")
	println(openwhisk.Runtimes)
	converted := ConvertToMap(openwhisk)
	println(converted["nodejs"])
	println(converted["python"])
<<<<<<< HEAD
	//println(converted["go"])
	//one larger than in api response because of explicit :default
	assert.Equal(t, 4, len(converted["nodejs"]), "not expected length")
	assert.Equal(t, 4, len(converted["php"]), "not expected length")
	assert.Equal(t, 2, len(converted["java"]), "not expected length")
	assert.Equal(t, 7, len(converted["python"]), "not expected length")
	assert.Equal(t, 2, len(converted["ruby"]), "not expected length")
	assert.Equal(t, 4, len(converted["swift"]), "not expected length")
	// cannot pass this test until it is deployed in OpenWhisk
	//assert.Equal(t, 2, len(converted["go"]), "not expected length")
=======
	println(converted["go"])
	assert.Equal(t, 3, len(converted["nodejs"]), "not expected length")
	assert.Equal(t, 3, len(converted["php"]), "not expected length")
	assert.Equal(t, 1, len(converted["java"]), "not expected length")
	assert.Equal(t, 6, len(converted["python"]), "not expected length")
	assert.Equal(t, 1, len(converted["ruby"]), "not expected length")
	assert.Equal(t, 3, len(converted["swift"]), "not expected length")
	assert.Equal(t, 1, len(converted["go"]), "not expected length")
>>>>>>> f545a12a
}<|MERGE_RESOLUTION|>--- conflicted
+++ resolved
@@ -31,8 +31,7 @@
 	converted := ConvertToMap(openwhisk)
 	println(converted["nodejs"])
 	println(converted["python"])
-<<<<<<< HEAD
-	//println(converted["go"])
+	println(converted["go"])
 	//one larger than in api response because of explicit :default
 	assert.Equal(t, 4, len(converted["nodejs"]), "not expected length")
 	assert.Equal(t, 4, len(converted["php"]), "not expected length")
@@ -40,16 +39,5 @@
 	assert.Equal(t, 7, len(converted["python"]), "not expected length")
 	assert.Equal(t, 2, len(converted["ruby"]), "not expected length")
 	assert.Equal(t, 4, len(converted["swift"]), "not expected length")
-	// cannot pass this test until it is deployed in OpenWhisk
-	//assert.Equal(t, 2, len(converted["go"]), "not expected length")
-=======
-	println(converted["go"])
-	assert.Equal(t, 3, len(converted["nodejs"]), "not expected length")
-	assert.Equal(t, 3, len(converted["php"]), "not expected length")
-	assert.Equal(t, 1, len(converted["java"]), "not expected length")
-	assert.Equal(t, 6, len(converted["python"]), "not expected length")
-	assert.Equal(t, 1, len(converted["ruby"]), "not expected length")
-	assert.Equal(t, 3, len(converted["swift"]), "not expected length")
-	assert.Equal(t, 1, len(converted["go"]), "not expected length")
->>>>>>> f545a12a
+	assert.Equal(t, 2, len(converted["go"]), "not expected length")
 }