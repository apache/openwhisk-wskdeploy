/*
 * Licensed to the Apache Software Foundation (ASF) under one or more
 * contributor license agreements.  See the NOTICE file distributed with
 * this work for additional information regarding copyright ownership.
 * The ASF licenses this file to You under the Apache License, Version 2.0
 * (the "License"); you may not use this file except in compliance with
 * the License.  You may obtain a copy of the License at
 *
 *     http://www.apache.org/licenses/LICENSE-2.0
 *
 * Unless required by applicable law or agreed to in writing, software
 * distributed under the License is distributed on an "AS IS" BASIS,
 * WITHOUT WARRANTIES OR CONDITIONS OF ANY KIND, either express or implied.
 * See the License for the specific language governing permissions and
 * limitations under the License.
 */

package parsers

import (
	"github.com/apache/incubator-openwhisk-client-go/whisk"
	"github.com/apache/incubator-openwhisk-wskdeploy/wskenv"
)

// structs that denotes the sample manifest.yaml, wrapped yaml.v2
func NewYAMLParser() *YAMLParser {
	return &YAMLParser{}
}

type YAMLParser struct {
	manifests []*YAML
	lastID    uint32
}

type Action struct {
	//mapping to wsk.Action.Version
	Version  string `yaml:"version"`           //used in manifest.yaml
	Location string `yaml:"location"`          //deprecated, used in manifest.yaml
	Function string `yaml:"function"`          //used in manifest.yaml
	Runtime  string `yaml:"runtime,omitempty"` //used in manifest.yaml
	//mapping to wsk.Action.Namespace
	Namespace  string               `yaml:"namespace"`  //used in deployment.yaml
	Credential string               `yaml:"credential"` //used in deployment.yaml
	Inputs     map[string]Parameter `yaml:"inputs"`     //used in both manifest.yaml and deployment.yaml
	Outputs    map[string]Parameter `yaml:"outputs"`    //used in manifest.yaml
	//mapping to wsk.Action.Name
	Name        string
	Annotations map[string]interface{} `yaml:"annotations,omitempty"`
	//Parameters  map[string]interface{} `yaml:parameters` // used in manifest.yaml
	ExposedUrl string  `yaml:"exposedUrl"` // used in manifest.yaml
	Webexport  string  `yaml:"web-export"` // used in manifest.yaml
	Main       string  `yaml:"main"`       // used in manifest.yaml
	Limits     *Limits `yaml:"limits"`     // used in manifest.yaml
}

type Limits struct {
	Timeout               *int `yaml:"timeout,omitempty"`               //in ms, [100 ms,300000ms]
	Memory                *int `yaml:"memorySize,omitempty"`            //in MB, [128 MB,512 MB]
	Logsize               *int `yaml:"logSize,omitempty"`               //in MB, [0MB,10MB]
	ConcurrentActivations *int `yaml:"concurrentActivations,omitempty"` //not changeable via APIs
	UserInvocationRate    *int `yaml:"userInvocationRate,omitempty"`    //not changeable via APIs
	CodeSize              *int `yaml:"codeSize,omitempty"`              //not changeable via APIs
	ParameterSize         *int `yaml:"parameterSize,omitempty"`         //not changeable via APIs
}

type Sequence struct {
	Actions     string                 `yaml:"actions"` //used in manifest.yaml
	Annotations map[string]interface{} `yaml:"annotations,omitempty"`
}

type Dependency struct {
	Version     string                 `yaml: "version, omitempty"`
	Location    string                 `yaml: "location, omitempty"`
	Inputs      map[string]Parameter   `yaml:"inputs"`
	Annotations map[string]interface{} `yaml:"annotations"`
}

type Parameter struct {
	Type        string      `yaml:"type,omitempty"`
	Description string      `yaml:"description,omitempty"`
	Value       interface{} `yaml:"value,omitempty"` // JSON Value
	Required    bool        `yaml:"required,omitempty"`
	Default     interface{} `yaml:"default,omitempty"`
	Status      string      `yaml:"status,omitempty"`
	Schema      interface{} `yaml:"schema,omitempty"`
	multiline   bool
}

type Trigger struct {
	//mapping to ????
	Feed string `yaml:"feed"` //used in manifest.yaml
	//mapping to wsk.Trigger.Namespace
	Namespace  string               `yaml:"namespace"`  //used in deployment.yaml
	Credential string               `yaml:"credential"` //used in deployment.yaml
	Inputs     map[string]Parameter `yaml:"inputs"`     //used in deployment.yaml
	//mapping to wsk.Trigger.Name
	Name        string
	Annotations map[string]interface{} `yaml:"annotations,omitempty"`
	Source      string                 `yaml:source` // deprecated, used in manifest.yaml
	//Parameters  map[string]interface{} `yaml:parameters` // used in manifest.yaml
}

type Feed struct {
	Namespace  string            `yaml:"namespace"`  //used in deployment.yaml
	Credential string            `yaml:"credential"` //used in both manifest.yaml and deployment.yaml
	Inputs     map[string]string `yaml:"inputs"`     //used in deployment.yaml
	Location   string            `yaml:"location"`   //used in manifest.yaml
	Action     string            `yaml:"action"`     //used in manifest.yaml
	//TODO: need to define operation structure
	Operations map[string]interface{} `yaml:"operations"` //used in manifest.yaml
	Name       string
}

type Rule struct {
	//mapping to wsk.Rule.Trigger
	Trigger string `yaml:"trigger"` //used in manifest.yaml
	//mapping to wsk.Rule.Action
	Action string `yaml:"action"` //used in manifest.yaml
	Rule   string `yaml:"rule"`   //used in manifest.yaml
	//mapping to wsk.Rule.Name
	Name string
}

type Repository struct {
	Url         string `yaml:"url"`
	Description string `yaml:"description,omitempty"`
	Credential  string `yaml:"credential,omitempty"`
}

type Package struct {
	//mapping to wsk.SentPackageNoPublish.Name
	Packagename string `yaml:"name"` //used in manifest.yaml
	//mapping to wsk.SentPackageNoPublish.Version
	Version      string                `yaml:"version"` //used in manifest.yaml, mandatory
	License      string                `yaml:"license"` //used in manifest.yaml, mandatory
	Repositories []Repository          `yaml:"repositories,omitempty"`
	Dependencies map[string]Dependency `yaml: dependencies` //used in manifest.yaml
	//mapping to wsk.SentPackageNoPublish.Namespace
	Namespace   string                 `yaml:"namespace"`  //used in both manifest.yaml and deployment.yaml
	Credential  string                 `yaml:"credential"` //used in both manifest.yaml and deployment.yaml
	ApiHost     string                 `yaml:"apiHost"`    //used in both manifest.yaml and deployment.yaml
	Actions     map[string]Action      `yaml:"actions"`    //used in both manifest.yaml and deployment.yaml
	Triggers    map[string]Trigger     `yaml:"triggers"`   //used in both manifest.yaml and deployment.yaml
	Feeds       map[string]Feed        `yaml:"feeds"`      //used in both manifest.yaml and deployment.yaml
	Rules       map[string]Rule        `yaml:"rules"`      //used in both manifest.yaml and deployment.yaml
	Inputs      map[string]Parameter   `yaml:"inputs"`     //deprecated, used in deployment.yaml
	Sequences   map[string]Sequence    `yaml:"sequences"`
	Annotations map[string]interface{} `yaml:"annotations,omitempty"`
	//Parameters  map[string]interface{} `yaml: parameters` // used in manifest.yaml
	Apis map[string]map[string]map[string]map[string]string `yaml:"apis"` //used in manifest.yaml
}

type Project struct {
	Name       string             `yaml:"name"`      //used in deployment.yaml
	Namespace  string             `yaml:"namespace"` //used in deployment.yaml
	Credential string             `yaml:"credential"`
	ApiHost    string             `yaml:"apiHost"`
	Version    string             `yaml:"version"`
	Packages   map[string]Package `yaml:"packages"` //used in deployment.yaml
	Package    Package            `yaml:"package"`  // being deprecated, used in deployment.yaml
}

type YAML struct {
	Application Project            `yaml:"application"` //used in deployment.yaml (being deprecated)
	Project     Project            `yaml:"project"`     //used in deployment.yaml
	Packages    map[string]Package `yaml:"packages"`    //used in deployment.yaml
	Package     Package            `yaml:"package"`
	Filepath    string             //file path of the yaml file
}

// function to return Project or Application depending on what is specified in
// manifest and deployment files
func (yaml *YAML) GetProject() Project {
	if yaml.Application.Name == "" {
		return yaml.Project
	}
	return yaml.Application
}

<<<<<<< HEAD
func convertSingleName(theName string) string {
	if len(theName) != 0 {
		theNameEnv := utils.GetEnvVar(theName)
		if str, ok := theNameEnv.(string); ok {
=======
func convertSinglePackageName(packageName string) string {
	if len(packageName) != 0 {
		packageNameEnv := wskenv.GetEnvVar(packageName)
		if str, ok := packageNameEnv.(string); ok {
>>>>>>> 6043327b
			return str
		} else {
			return theName
		}
	}
	return theName
}

func convertPackageName(packageMap map[string]Package) map[string]Package {
	packages := make(map[string]Package)
	for packName, depPacks := range packageMap {
		name := packName
		packageName := wskenv.GetEnvVar(packName)
		if str, ok := packageName.(string); ok {
			name = str
		}
		depPacks.Packagename = convertSingleName(depPacks.Packagename)
		packages[name] = depPacks
	}
	return packages
}

func ReadEnvVariable(yaml *YAML) *YAML {
	if yaml.Application.Name != "" {
		yaml.Application.Package.Packagename = convertSingleName(yaml.Application.Package.Packagename)
		yaml.Package.Packagename = convertSingleName(yaml.Package.Packagename)
		yaml.Application.Packages = convertPackageName(yaml.Application.Packages)
	} else {
		yaml.Project.Package.Packagename = convertSingleName(yaml.Project.Package.Packagename)
		yaml.Package.Packagename = convertSingleName(yaml.Package.Packagename)
		yaml.Project.Packages = convertPackageName(yaml.Project.Packages)
	}
	yaml.Packages = convertPackageName(yaml.Packages)
	return yaml
}

//********************Trigger functions*************************//
//add the key/value array as the annotations of the trigger.
func (trigger *Trigger) ComposeWskTrigger(kvarr []whisk.KeyValue) *whisk.Trigger {
	wsktrigger := new(whisk.Trigger)
	wsktrigger.Name = trigger.Name
	wsktrigger.Namespace = trigger.Namespace
	pub := false
	wsktrigger.Publish = &pub
	wsktrigger.Annotations = kvarr
	return wsktrigger
}

//********************Rule functions*************************//
func (rule *Rule) ComposeWskRule() *whisk.Rule {
	wskrule := new(whisk.Rule)
	wskrule.Name = convertSingleName(rule.Name)
	//wskrule.Namespace = rule.Namespace
	pub := false
	wskrule.Publish = &pub
	wskrule.Trigger = convertSingleName(rule.Trigger)
	wskrule.Action = convertSingleName(rule.Action)
	return wskrule
}

//********************Package functions*************************//
func (pkg *Package) ComposeWskPackage() *whisk.Package {
	wskpag := new(whisk.Package)
	wskpag.Name = pkg.Packagename
	wskpag.Namespace = pkg.Namespace
	pub := false
	wskpag.Publish = &pub
	wskpag.Version = pkg.Version
	return wskpag
}

func (pkg *Package) GetActionList() []Action {
	var s1 []Action = make([]Action, 0)
	for action_name, action := range pkg.Actions {
		action.Name = action_name
		s1 = append(s1, action)
	}
	return s1
}

func (pkg *Package) GetTriggerList() []Trigger {
	var s1 []Trigger = make([]Trigger, 0)
	for trigger_name, trigger := range pkg.Triggers {
		trigger.Name = trigger_name
		s1 = append(s1, trigger)
	}
	return s1
}

func (pkg *Package) GetRuleList() []Rule {
	var s1 []Rule = make([]Rule, 0)
	for rule_name, rule := range pkg.Rules {
		rule.Name = rule_name
		s1 = append(s1, rule)
	}
	return s1
}

//This is for parse the deployment yaml file.
func (pkg *Package) GetFeedList() []Feed {
	var s1 []Feed = make([]Feed, 0)
	for feed_name, feed := range pkg.Feeds {
		feed.Name = feed_name
		s1 = append(s1, feed)
	}
	return s1
}

// This is for parse the manifest yaml file.
func (pkg *Package) GetApis() []*whisk.Api {
	var apis = make([]*whisk.Api, 0)
	for k, v := range pkg.Apis {
		var apiName string = k
		for k, v := range v {
			var gatewayBasePath string = k
			for k, v := range v {
				var gatewayRelPath string = k
				for k, v := range v {
					api := &whisk.Api{}
					api.ApiName = apiName
					api.GatewayBasePath = gatewayBasePath
					api.GatewayRelPath = gatewayRelPath
					action := &whisk.ApiAction{}
					action.Name = k
					action.BackendMethod = v
					api.Action = action
					apis = append(apis, api)
				}
			}
		}
	}
	return apis
}<|MERGE_RESOLUTION|>--- conflicted
+++ resolved
@@ -177,17 +177,11 @@
 	return yaml.Application
 }
 
-<<<<<<< HEAD
+
 func convertSingleName(theName string) string {
 	if len(theName) != 0 {
-		theNameEnv := utils.GetEnvVar(theName)
+		theNameEnv := wskenv.GetEnvVar(theName)
 		if str, ok := theNameEnv.(string); ok {
-=======
-func convertSinglePackageName(packageName string) string {
-	if len(packageName) != 0 {
-		packageNameEnv := wskenv.GetEnvVar(packageName)
-		if str, ok := packageNameEnv.(string); ok {
->>>>>>> 6043327b
 			return str
 		} else {
 			return theName
