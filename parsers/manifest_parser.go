/*
 * Licensed to the Apache Software Foundation (ASF) under one or more
 * contributor license agreements.  See the NOTICE file distributed with
 * this work for additional information regarding copyright ownership.
 * The ASF licenses this file to You under the Apache License, Version 2.0
 * (the "License"); you may not use this file except in compliance with
 * the License.  You may obtain a copy of the License at
 *
 *     http://www.apache.org/licenses/LICENSE-2.0
 *
 * Unless required by applicable law or agreed to in writing, software
 * distributed under the License is distributed on an "AS IS" BASIS,
 * WITHOUT WARRANTIES OR CONDITIONS OF ANY KIND, either express or implied.
 * See the License for the specific language governing permissions and
 * limitations under the License.
 */

package parsers

import (
	"errors"
	"io/ioutil"
	"os"
	"path"
	"strings"

	"encoding/base64"

	"fmt"
	"github.com/apache/incubator-openwhisk-client-go/whisk"
	"github.com/apache/incubator-openwhisk-wskdeploy/utils"
	"github.com/apache/incubator-openwhisk-wskdeploy/wski18n"
	"gopkg.in/yaml.v2"
)

// Read existing manifest file or create new if none exists
func ReadOrCreateManifest() (*YAML, error) {
	maniyaml := YAML{}

	if _, err := os.Stat(utils.ManifestFileNameYaml); err == nil {
		dat, _ := ioutil.ReadFile(utils.ManifestFileNameYaml)
		err := NewYAMLParser().Unmarshal(dat, &maniyaml)
		if err != nil {
			return &maniyaml, utils.NewYAMLFileReadError(err.Error())
		}
	}
	return &maniyaml, nil
}

// Serialize manifest to local file
func Write(manifest *YAML, filename string) error {
	output, err := NewYAMLParser().Marshal(manifest)
	if err != nil {
		return utils.NewYAMLFormatError(err.Error())
	}

	f, err := os.Create(filename)
	if err != nil {
		return utils.NewYAMLFileReadError(err.Error())
	}
	defer f.Close()

	f.Write(output)
	return nil
}

func (dm *YAMLParser) Unmarshal(input []byte, manifest *YAML) error {
	err := yaml.UnmarshalStrict(input, manifest)
	if err != nil {
		return err
	}
	return nil
}

func (dm *YAMLParser) Marshal(manifest *YAML) (output []byte, err error) {
	data, err := yaml.Marshal(manifest)
	if err != nil {
		fmt.Printf("err happened during marshal :%v", err)
		return nil, err
	}
	return data, nil
}

func (dm *YAMLParser) ParseManifest(manifestPath string) (*YAML, error) {
	mm := NewYAMLParser()
	maniyaml := YAML{}

	content, err := utils.Read(manifestPath)
	if err != nil {
		return &maniyaml, utils.NewYAMLFileReadError(err.Error())
	}

	err = mm.Unmarshal(content, &maniyaml)
	if err != nil {
		lines, msgs := dm.convertErrorToLinesMsgs(err.Error())
		return &maniyaml, utils.NewYAMLParserErr(manifestPath, lines, msgs)
	}
	maniyaml.Filepath = manifestPath
	manifest := ReadEnvVariable(&maniyaml)

	return manifest, nil
}

func (dm *YAMLParser) ComposeDependenciesFromAllPackages(manifest *YAML, projectPath string, filePath string) (map[string]utils.DependencyRecord, error) {
	dependencies := make(map[string]utils.DependencyRecord)
	packages := make(map[string]Package)
	if manifest.Package.Packagename != "" {
		return dm.ComposeDependencies(manifest.Package, projectPath, filePath, manifest.Package.Packagename)
	} else {
		if manifest.Packages != nil {
			packages = manifest.Packages
		} else {
<<<<<<< HEAD
			packages = manifest.Application.Packages
		}
	}
=======
			packages = manifest.GetProject().Packages
		}
	}

>>>>>>> ced8f43f
	for n, p := range packages {
		d, err := dm.ComposeDependencies(p, projectPath, filePath, n)
		if err == nil {
			for k, v := range d {
				dependencies[k] = v
			}
		} else {
			return nil, err
		}
	}
	return dependencies, nil
}

func (dm *YAMLParser) ComposeDependencies(pkg Package, projectPath string, filePath string, packageName string) (map[string]utils.DependencyRecord, error) {

	var errorParser error
	depMap := make(map[string]utils.DependencyRecord)
	for key, dependency := range pkg.Dependencies {
		version := dependency.Version
		if version == "" {
			version = "master"
		}

		location := dependency.Location

		isBinding := false
		if utils.LocationIsBinding(location) {

			if !strings.HasPrefix(location, "/") {
				location = "/" + dependency.Location
			}

			isBinding = true
		} else if utils.LocationIsGithub(location) {

			if !strings.HasPrefix(location, "https://") && !strings.HasPrefix(location, "http://") {
				location = "https://" + dependency.Location
			}

			isBinding = false
		} else {
			return nil, errors.New("Dependency type is unknown.  wskdeploy only supports /whisk.system bindings or github.com packages.")
		}

		keyValArrParams := make(whisk.KeyValueArr, 0)
		for name, param := range dependency.Inputs {
			var keyVal whisk.KeyValue
			keyVal.Key = name

			keyVal.Value, errorParser = ResolveParameter(name, &param, filePath)

			if errorParser != nil {
				return nil, errorParser
			}

			if keyVal.Value != nil {
				keyValArrParams = append(keyValArrParams, keyVal)
			}
		}

		keyValArrAnot := make(whisk.KeyValueArr, 0)
		for name, value := range dependency.Annotations {
			var keyVal whisk.KeyValue
			keyVal.Key = name
			keyVal.Value = utils.GetEnvVar(value)

			keyValArrAnot = append(keyValArrAnot, keyVal)
		}

		packDir := path.Join(projectPath, "Packages")
		depName := packageName + ":" + key
		depMap[depName] = utils.NewDependencyRecord(packDir, packageName, location, version, keyValArrParams, keyValArrAnot, isBinding)
	}

	return depMap, nil
}

func (dm *YAMLParser) ComposeAllPackages(manifest *YAML, filePath string) (map[string]*whisk.Package, error) {
	packages := map[string]*whisk.Package{}
	manifestPackages := make(map[string]Package)
<<<<<<< HEAD
=======

>>>>>>> ced8f43f
	if manifest.Package.Packagename != "" {
		fmt.Println("WARNING: using package inside of manifest file will soon be deprecated, please use packages instead.")
		s, err := dm.ComposePackage(manifest.Package, manifest.Package.Packagename, filePath)
		if err == nil {
			packages[manifest.Package.Packagename] = s
		} else {
			return nil, err
		}
	} else {
<<<<<<< HEAD
        if manifest.Packages != nil {
		manifestPackages = manifest.Packages
        } else {
		manifestPackages = manifest.Application.Packages
        }
    }

    for n, p := range manifestPackages {
        s, err := dm.ComposePackage(p, n, filePath)
        if err == nil {
		packages[n] = s
        } else {
		return nil, err
        }
    }
=======
		if manifest.Packages != nil {
			manifestPackages = manifest.Packages
		} else {
			manifestPackages = manifest.GetProject().Packages
		}
	}

	for n, p := range manifestPackages {
		s, err := dm.ComposePackage(p, n, filePath)

		if err == nil {
			packages[n] = s
		} else {
			return nil, err
		}
	}
>>>>>>> ced8f43f

	return packages, nil
}

func (dm *YAMLParser) ComposePackage(pkg Package, packageName string, filePath string) (*whisk.Package, error) {
	var errorParser error
	pag := &whisk.Package{}
	pag.Name = packageName
	//The namespace for this package is absent, so we use default guest here.
	pag.Namespace = pkg.Namespace
	pub := false
	pag.Publish = &pub

	//Version is a mandatory value
	//If it is an empty string, it will be set to default value
	//And print an warning message
	if pkg.Version == "" {
		warningString := wski18n.T("WARNING: Mandatory field Package Version must be set.\n")
		whisk.Debug(whisk.DbgWarn, warningString)
		warningString = wski18n.T("WARNING: Package Version is not saved in the current wskdeploy version.\n")
		whisk.Debug(whisk.DbgWarn, warningString)
		pkg.Version = "0.0.1"
	}

	//License is a mandatory value
	//set license to unknown if it is an empty string
	//And print an warning message
	if pkg.License == "" {
		warningString := wski18n.T("WARNING: Mandatory field Package License must be set.\n")
		whisk.Debug(whisk.DbgWarn, warningString)
		warningString = wski18n.T("WARNING: Package License is not saved in the current wskdeploy version.\n")
		whisk.Debug(whisk.DbgWarn, warningString)
		pkg.License = "unlicensed"
	} else {
		utils.CheckLicense(pkg.License)
	}

	//set parameters
	keyValArr := make(whisk.KeyValueArr, 0)
	for name, param := range pkg.Inputs {
		var keyVal whisk.KeyValue
		keyVal.Key = name

		keyVal.Value, errorParser = ResolveParameter(name, &param, filePath)

		if errorParser != nil {
			return nil, errorParser
		}

		if keyVal.Value != nil {
			keyValArr = append(keyValArr, keyVal)
		}
	}

	if len(keyValArr) > 0 {
		pag.Parameters = keyValArr
	}
	return pag, nil
}

func (dm *YAMLParser) ComposeSequencesFromAllPackages(namespace string, mani *YAML) ([]utils.ActionRecord, error) {
	var s1 []utils.ActionRecord = make([]utils.ActionRecord, 0)

	manifestPackages := make(map[string]Package)

	if mani.Package.Packagename != "" {
		return dm.ComposeSequences(namespace, mani.Package.Sequences, mani.Package.Packagename)
	} else {
		if mani.Packages != nil {
			manifestPackages = mani.Packages
		} else {
			manifestPackages = mani.GetProject().Packages
		}
	}

	for n, p := range manifestPackages {
		s, err := dm.ComposeSequences(namespace, p.Sequences, n)
		if err == nil {
			s1 = append(s1, s...)
		} else {
			return nil, err
		}
	}
	return s1, nil
}

func (dm *YAMLParser) ComposeSequences(namespace string, sequences map[string]Sequence, packageName string) ([]utils.ActionRecord, error) {
	var s1 []utils.ActionRecord = make([]utils.ActionRecord, 0)

	for key, sequence := range sequences {
		wskaction := new(whisk.Action)
		wskaction.Exec = new(whisk.Exec)
		wskaction.Exec.Kind = "sequence"
		actionList := strings.Split(sequence.Actions, ",")

		var components []string
		for _, a := range actionList {
			act := strings.TrimSpace(a)
			if !strings.ContainsRune(act, '/') && !strings.HasPrefix(act, packageName +"/") {
				act = path.Join(packageName, act)
			}
			components = append(components, path.Join("/"+namespace, act))
		}

		wskaction.Exec.Components = components
		wskaction.Name = key
		pub := false
		wskaction.Publish = &pub
		wskaction.Namespace = namespace

		keyValArr := make(whisk.KeyValueArr, 0)
		for name, value := range sequence.Annotations {
			var keyVal whisk.KeyValue
			keyVal.Key = name
			keyVal.Value = utils.GetEnvVar(value)

			keyValArr = append(keyValArr, keyVal)
		}

		if len(keyValArr) > 0 {
			wskaction.Annotations = keyValArr
		}

		record := utils.ActionRecord{Action: wskaction, Packagename: packageName, Filepath: key}
		s1 = append(s1, record)
	}
	return s1, nil
}

func (dm *YAMLParser) ComposeActionsFromAllPackages(manifest *YAML, filePath string) ([]utils.ActionRecord, error) {
	var s1 []utils.ActionRecord = make([]utils.ActionRecord, 0)
	manifestPackages := make(map[string]Package)

	if manifest.Package.Packagename != "" {
		return dm.ComposeActions(filePath, manifest.Package.Actions, manifest.Package.Packagename)
	} else {
		if manifest.Packages != nil {
			manifestPackages = manifest.Packages
		} else {
			manifestPackages = manifest.GetProject().Packages
		}
    	}
    	for n, p := range manifestPackages {
		a, err := dm.ComposeActions(filePath, p.Actions, n)
		if err == nil {
			s1 = append(s1, a...)
		} else {
			return nil, err
		}
	}
	return s1, nil
}

func (dm *YAMLParser) ComposeActions(filePath string, actions map[string]Action, packageName string) ([]utils.ActionRecord, error) {

	var errorParser error
	var s1 []utils.ActionRecord = make([]utils.ActionRecord, 0)

	for key, action := range actions {
		splitFilePath := strings.Split(filePath, string(os.PathSeparator))

		// set the name of the action (which is the key)
		action.Name = key

		// Create action data object with CLI
		wskaction := new(whisk.Action)
		wskaction.Exec = new(whisk.Exec)

		/*
   		 *  Action.Function
   		 */
		//set action.Function to action.Location
		//because Location is deprecated in Action entity
		if action.Function == "" && action.Location != "" {
			action.Function = action.Location
		}

		//bind action, and exposed URL
		if action.Function != "" {
			filePath := strings.TrimRight(filePath, splitFilePath[len(splitFilePath)-1]) + action.Function

			if utils.IsDirectory(filePath) {
				zipName := filePath + ".zip"
				err := utils.NewZipWritter(filePath, zipName).Zip()
				if err != nil {
					return nil, err
				}
				defer os.Remove(zipName)
				// To do: support docker and main entry as did by go cli?
				wskaction.Exec, err = utils.GetExec(zipName, action.Runtime, false, "")
			} else {
				ext := path.Ext(filePath)
				var kind string

				switch ext {
				case ".swift":
					kind = "swift:3"
				case ".js":
					kind = "nodejs:6"
				case ".py":
					kind = "python"
				case ".java":
					kind = "java"
				case ".php":
					kind = "php:7.1"
				case ".jar":
					kind = "java"
				default:
					kind = "nodejs:6"
					errStr := wski18n.T("Unsupported runtime type, set to nodejs")
					whisk.Debug(whisk.DbgWarn, errStr)
					// TODO() add the user input kind here if interactive
				}

				wskaction.Exec.Kind = kind

				action.Function = filePath
				dat, err := utils.Read(filePath)
				if err != nil {
					return s1, err
				}
				code := string(dat)
				if ext == ".zip" || ext == ".jar" {
					code = base64.StdEncoding.EncodeToString([]byte(dat))
				}
				if ext == ".zip" && action.Runtime == "" {
					utils.PrintOpenWhiskOutputln("need explicit action Runtime value")
				}
				wskaction.Exec.Code = &code
			}

		}

		/*
 		 *  Action.Runtime
 		 */
		if action.Runtime != "" {
			if utils.CheckExistRuntime(action.Runtime, utils.Rts) {
				wskaction.Exec.Kind = action.Runtime

			} else if utils.Flags.Strict {
                		wskaction.Exec.Kind = action.Runtime
            		} else {
				errStr := wski18n.T("wskdeploy has chosen a particular runtime for the action.\n")
				whisk.Debug(whisk.DbgWarn, errStr)
			}
                }

		// we can specify the name of the action entry point using main
		if action.Main != "" {
			wskaction.Exec.Main = action.Main
		}

		/*
		 *  Action.Inputs
		 */
		keyValArr := make(whisk.KeyValueArr, 0)
		for name, param := range action.Inputs {
			var keyVal whisk.KeyValue
			keyVal.Key = name
			keyVal.Value, errorParser = ResolveParameter(name, &param, filePath)

			if errorParser != nil {
				return nil, errorParser
			}

			if keyVal.Value != nil {
				keyValArr = append(keyValArr, keyVal)
			}
		}

		// if we have successfully parser valid key/value parameters
		if len(keyValArr) > 0 {
			wskaction.Parameters = keyValArr
		}

		/*
 		 *  Action.Outputs
		 */
		keyValArr = make(whisk.KeyValueArr, 0)
		for name, param := range action.Outputs {
			var keyVal whisk.KeyValue
			keyVal.Key = name
			keyVal.Value, errorParser = ResolveParameter(name, &param, filePath)

			// short circuit on error
			if errorParser != nil {
				return nil, errorParser
			}

			if keyVal.Value != nil {
				keyValArr = append(keyValArr, keyVal)
			}
		}

		// TODO{} add outputs as annotations (work to discuss officially supporting for compositions)
		if len(keyValArr) > 0 {
			//wskaction.Annotations  // TBD
		}

		/*
 		 *  Action.Annotations
 		 */
		keyValArr = make(whisk.KeyValueArr, 0)
		for name, value := range action.Annotations {
			var keyVal whisk.KeyValue
			keyVal.Key = name
			keyVal.Value = utils.GetEnvVar(value)
			keyValArr = append(keyValArr, keyVal)
			// TODO{} Fix Annottions; they are not added to Action if web-export key is not present
			// Need to assure annotations are added/set even if web-export is not set on the action.
		}

		/*
  		 *  Web Export
  		 */
		// only set the webaction when the annotations are not empty.
		if action.Webexport == "true" {
			// TODO() why is this commented out?  we should now support annotations...
			//wskaction.Annotations = keyValArr
			wskaction.Annotations, errorParser = utils.WebAction("yes", keyValArr, action.Name, false)
			if errorParser != nil {
				return s1, errorParser
			}
		}

		/*
 		 *  Action.Limits
 		 */
		if action.Limits!=nil {
			wsklimits :=  new(whisk.Limits)
			if utils.LimitsTimeoutValidation(action.Limits.Timeout) {
				wsklimits.Timeout = action.Limits.Timeout
			} else {
				warningString := wski18n.T("WARNING: Invalid limitation 'timeout' of action in manifest is ignored. Please check errors.\n")
				whisk.Debug(whisk.DbgWarn, warningString)
			}
			if utils.LimitsMemoryValidation(action.Limits.Memory) {
				wsklimits.Memory = action.Limits.Memory
			} else {
				warningString := wski18n.T("WARNING: Invalid limitation 'memorySize' of action in manifest is ignored. Please check errors.\n")
				whisk.Debug(whisk.DbgWarn, warningString)
			}
			if utils.LimitsLogsizeValidation(action.Limits.Logsize) {
				wsklimits.Logsize = action.Limits.Logsize
			} else {
				warningString := wski18n.T("WARNING: Invalid limitation 'logSize' of action in manifest is ignored. Please check errors.\n")
				whisk.Debug(whisk.DbgWarn, warningString)
			}
			if wsklimits.Timeout!=nil || wsklimits.Memory!=nil || wsklimits.Logsize!=nil {
				wskaction.Limits = wsklimits
			}

			//emit warning errors if these limits are not nil
			utils.NotSupportLimits(action.Limits.ConcurrentActivations,"concurrentActivations")
			utils.NotSupportLimits(action.Limits.UserInvocationRate,"userInvocationRate")
			utils.NotSupportLimits(action.Limits.CodeSize,"codeSize")
			utils.NotSupportLimits(action.Limits.ParameterSize,"parameterSize")
		}

		wskaction.Name = key
		pub := false
		wskaction.Publish = &pub

		record := utils.ActionRecord{Action: wskaction, Packagename: packageName, Filepath: action.Function}
		s1 = append(s1, record)
	}

	return s1, nil

}

func (dm *YAMLParser) ComposeTriggersFromAllPackages(manifest *YAML, filePath string) ([]*whisk.Trigger, error) {
	var triggers []*whisk.Trigger = make([]*whisk.Trigger, 0)
	manifestPackages := make(map[string]Package)

	if manifest.Package.Packagename != "" {
		return dm.ComposeTriggers(filePath, manifest.Package)
	} else {
		if manifest.Packages != nil {
			manifestPackages = manifest.Packages
		} else {
			manifestPackages = manifest.GetProject().Packages
		}
	}
	for _, p := range manifestPackages {
		t, err := dm.ComposeTriggers(filePath, p)
		if err == nil {
			triggers = append(triggers, t...)
		} else {
			return nil, err
		}
	}
	return triggers, nil
}

func (dm *YAMLParser) ComposeTriggers(filePath string, pkg Package) ([]*whisk.Trigger, error) {
	var errorParser error
	var t1 []*whisk.Trigger = make([]*whisk.Trigger, 0)

	for _, trigger := range pkg.GetTriggerList() {
		wsktrigger := new(whisk.Trigger)
		wsktrigger.Name = trigger.Name
		wsktrigger.Namespace = trigger.Namespace
		pub := false
		wsktrigger.Publish = &pub

		//print warning information when .Source is not empty
		if trigger.Source != "" {
			warningString := wski18n.T("WARNING: The 'source' YAML key in trigger entity is deprecated. Please use 'feed' instead as described in specifications.\n")
			whisk.Debug(whisk.DbgWarn, warningString)
		}
		if trigger.Feed == "" {
			trigger.Feed = trigger.Source
		}

		keyValArr := make(whisk.KeyValueArr, 0)
		if trigger.Feed != "" {
			var keyVal whisk.KeyValue

			keyVal.Key = "feed"
			keyVal.Value = trigger.Feed

			keyValArr = append(keyValArr, keyVal)

			wsktrigger.Annotations = keyValArr
		}

		keyValArr = make(whisk.KeyValueArr, 0)
		for name, param := range trigger.Inputs {
			var keyVal whisk.KeyValue
			keyVal.Key = name

			keyVal.Value, errorParser = ResolveParameter(name, &param, filePath)

			if errorParser != nil {
				return nil, errorParser
			}

			if keyVal.Value != nil {
				keyValArr = append(keyValArr, keyVal)
			}
		}

		if len(keyValArr) > 0 {
			wsktrigger.Parameters = keyValArr
		}

		t1 = append(t1, wsktrigger)
	}
	return t1, nil
}

func (dm *YAMLParser) ComposeRulesFromAllPackages(manifest *YAML) ([]*whisk.Rule, error) {
	var rules []*whisk.Rule = make([]*whisk.Rule, 0)
	manifestPackages := make(map[string]Package)

	if manifest.Package.Packagename != "" {
		return dm.ComposeRules(manifest.Package, manifest.Package.Packagename)
	} else {
		if manifest.Packages != nil {
			manifestPackages = manifest.Packages
		} else {
			manifestPackages = manifest.GetProject().Packages
		}
	}

	for n, p := range manifestPackages {
		r, err := dm.ComposeRules(p, n)
		if err == nil {
			rules = append(rules, r...)
		} else {
			return nil, err
		}
	}
	return rules, nil
}


func (dm *YAMLParser) ComposeRules(pkg Package, packageName string) ([]*whisk.Rule, error) {
	var r1 []*whisk.Rule = make([]*whisk.Rule, 0)

	for _, rule := range pkg.GetRuleList() {
		wskrule := rule.ComposeWskRule()
		act := strings.TrimSpace(wskrule.Action.(string))
		if !strings.ContainsRune(act, '/') && !strings.HasPrefix(act, packageName+"/") {
			act = path.Join(packageName, act)
		}
		wskrule.Action = act
		r1 = append(r1, wskrule)
	}
	return r1, nil
}

func (dm *YAMLParser) ComposeApiRecordsFromAllPackages(manifest *YAML) ([]*whisk.ApiCreateRequest, error) {
	var requests []*whisk.ApiCreateRequest = make([]*whisk.ApiCreateRequest, 0)
	manifestPackages := make(map[string]Package)

	if manifest.Package.Packagename != "" {
		return dm.ComposeApiRecords(manifest.Package)
	} else {
		if manifest.Packages != nil {
			manifestPackages = manifest.Packages
		} else {
			manifestPackages = manifest.GetProject().Packages
		}
	}

	for _, p := range manifestPackages {
		r, err := dm.ComposeApiRecords(p)
		if err == nil {
			requests = append(requests, r...)
		} else {
			return nil, err
		}
	}
	return requests, nil
}

func (dm *YAMLParser) ComposeApiRecords(pkg Package) ([]*whisk.ApiCreateRequest, error) {
	var acq []*whisk.ApiCreateRequest = make([]*whisk.ApiCreateRequest, 0)
	apis := pkg.GetApis()

	for _, api := range apis {
		acr := new(whisk.ApiCreateRequest)
		acr.ApiDoc = api
		acq = append(acq, acr)
	}
	return acq, nil
<<<<<<< HEAD
}

// TODO(): Support other valid Package Manifest types
// TODO(): i.e., timestamp, version, string256, string64, string16
// TODO(): Support JSON schema validation for type: json
// TODO(): Support OpenAPI schema validation

var validParameterNameMap = map[string]string{
	"string":  "string",
	"int":     "integer",
	"float":   "float",
	"bool":    "boolean",
	"int8":    "integer",
	"int16":   "integer",
	"int32":   "integer",
	"int64":   "integer",
	"float32": "float",
	"float64": "float",
	"json":    "json",
	"map":     "json",
}

var typeDefaultValueMap = map[string]interface{}{
	"string":  "",
	"integer": 0,
	"float":   0.0,
	"boolean": false,
	"json":    make(map[string]interface{}),
	// TODO() Support these types + their validation
	// timestamp
	// null
	// version
	// string256
	// string64
	// string16
	// scalar-unit
	// schema
	// object
}

func isValidParameterType(typeName string) bool {
	_, isValid := typeDefaultValueMap[typeName]
	return isValid
}

// TODO(): throw errors
func getTypeDefaultValue(typeName string) interface{} {

	if val, ok := typeDefaultValueMap[typeName]; ok {
		return val
	} else {
		// TODO() throw an error "type not found"
	}
	return nil
}

func ResolveParamTypeFromValue(name string, value interface{}, filePath string) (string, error) {
	// Note: 'string' is the default type if not specified and not resolvable.
	var paramType string = "string"
	var err error = nil

	if value != nil {
		actualType := reflect.TypeOf(value).Kind().String()

		// See if the actual type of the value is valid
		if normalizedTypeName, found := validParameterNameMap[actualType]; found {
			// use the full spec. name
			paramType = normalizedTypeName

		} else {
			// raise an error if parameter's value is not a known type
			// TODO() - move string to i18n
			msgs := []string{"Parameter [" + name + "] has a value that is not a known type. [" + actualType + "]"}
			err = utils.NewYAMLParserErr(filePath, nil, msgs)
		}
	}
	return paramType, err
}


/*
    resolveSingleLineParameter assures that a Parameter's Type is correctly identified and set from its Value.

    Additionally, this function:

    - detects if the parameter value contains the name of a valid OpenWhisk parameter types. if so, the
      - param.Type is set to detected OpenWhisk parameter type.
      - param.Value is set to the zero (default) value for that OpenWhisk parameter type.
 */
func resolveSingleLineParameter(paramName string, param *Parameter, filePath string) (interface{}, error) {
	var errorParser error

	if !param.multiline {
		// We need to identify parameter Type here for later validation
		param.Type, errorParser = ResolveParamTypeFromValue(paramName, param.Value, filePath)

		// In single-line format, the param's <value> can be a "Type name" and NOT an actual value.
		// if this is the case, we must detect it and set the value to the default for that type name.
		if param.Value != nil && param.Type == "string" {
			// The value is a <string>; now we must test if is the name of a known Type
			if isValidParameterType(param.Value.(string)) {
				// If the value is indeed the name of a Type, we must change BOTH its
				// Type to be that type and its value to that Type's default value
				param.Type = param.Value.(string)
				param.Value = getTypeDefaultValue(param.Type)
				fmt.Printf("EXIT: Parameter [%s] type=[%v] value=[%v]\n", paramName, param.Type, param.Value)
			}
		}

	} else {
		msgs := []string{"Parameter [" + paramName + "] is not single-line format."}
		return param.Value, utils.NewYAMLParserErr(filePath, nil, msgs)
	}

	return param.Value, errorParser
}

/*
    resolveMultiLineParameter assures that the values for Parameter Type and Value are properly set and are valid.

    Additionally, this function:
    - uses param.Default as param.Value if param.Value is not provided
    - uses the actual param.Value data type for param.type if param.Type is not provided

 */
func resolveMultiLineParameter(paramName string, param *Parameter, filePath string) (interface{}, error) {
	var errorParser error

	if param.multiline {
		var valueType string

		// if we do not have a value, but have a default, use it for the value
		if param.Value == nil && param.Default != nil {
			param.Value = param.Default
		}

		// Note: if either the value or default is in conflict with the type then this is an error
		valueType, errorParser = ResolveParamTypeFromValue(paramName, param.Value, filePath)

		// if we have a declared parameter Type, assure that it is a known value
		if param.Type != "" {
			if !isValidParameterType(param.Type) {
				// TODO() - move string to i18n
				msgs := []string{"Parameter [" + paramName + "] has an invalid Type. [" + param.Type + "]"}
				return param.Value, utils.NewYAMLParserErr(filePath, nil, msgs)
			}
		} else {
			// if we do not have a value for the Parameter Type, use the Parameter Value's Type
			param.Type = valueType
		}

		// TODO{} if the declared and actual parameter type conflict, generate TypeMismatch error
		//if param.Type != valueType{
		//	errorParser = utils.NewParameterTypeMismatchError("", param.Type, valueType )
		//}
        } else {
		msgs := []string{"Parameter [" + paramName + "] is not multiline format."}
		return param.Value, utils.NewYAMLParserErr(filePath, nil, msgs)
	}


	return param.Value, errorParser
}


/*
    resolveJSONParameter assure JSON data is converted to a map[string]{interface*} type.

    This function handles the forms JSON data appears in:
    1) a string containing JSON, which needs to be parsed into map[string]interface{}
    2) is a map of JSON (but not a map[string]interface{}
 */
func resolveJSONParameter(paramName string, param *Parameter, value interface{}, filePath string) (interface{}, error) {
	var errorParser error

	if param.Type == "json" {
		// Case 1: if user set parameter type to 'json' and the value's type is a 'string'
		if str, ok := value.(string); ok {
			var parsed interface{}
			errParser := json.Unmarshal([]byte(str), &parsed)
			if errParser == nil {
				//fmt.Printf("EXIT: Parameter [%s] type=[%v] value=[%v]\n", paramName, param.Type, parsed)
				return parsed, errParser
			}
		}

		// Case 2: value contains a map of JSON
		// We must make sure the map type is map[string]interface{}; otherwise we cannot
		// marshall it later on to serialize in the body of an HTTP request.
		if( param.Value != nil && reflect.TypeOf(param.Value).Kind() == reflect.Map ) {
			if _, ok := param.Value.(map[interface{}]interface{}); ok {
				var temp map[string]interface{} =
					utils.ConvertInterfaceMap(param.Value.(map[interface{}]interface{}))
				//fmt.Printf("EXIT: Parameter [%s] type=[%v] value=[%v]\n", paramName, param.Type, temp)
				return temp, errorParser
			}
		} // else TODO{}
	} else {
		msgs := []string{"Parameter [" + paramName + "] is not JSON format."}
		return param.Value, utils.NewYAMLParserErr(filePath, nil, msgs)
	}

	return param.Value, errorParser
}

/*
    ResolveParameter assures that the Parameter structure's values are correctly filled out for
    further processing.  This includes special processing for

    - single-line format parameters
      - deriving missing param.Type from param.Value
      - resolving case where param.Value contains a valid Parameter type name
    - multi-line format parameters:
      - assures that param.Value is set while taking into account param.Default
      - validating param.Type

    Note: parameter values may set later (overridden) by an (optional) Deployment file

 */
func ResolveParameter(paramName string, param *Parameter, filePath string) (interface{}, error) {

	var errorParser error
	// default parameter value to empty string
	var value interface{} = ""

	// Trace Parameter struct before any resolution
	//dumpParameter(paramName, param, "BEFORE")

	// Parameters can be single OR multi-line declarations which must be processed/validated differently
	if !param.multiline {

		// This function will assure that param.Value and param.Type are correctly set
		value, errorParser = resolveSingleLineParameter(paramName, param, filePath)

	} else {

		value, errorParser = resolveMultiLineParameter(paramName, param, filePath)
	}

	// String value pre-processing (interpolation)
	// See if we have any Environment Variable replacement within the parameter's value

	// Make sure the parameter's value is a valid, non-empty string
	if ( param.Value != nil && param.Type == "string") {
		// perform $ notation replacement on string if any exist
		value = utils.GetEnvVar(param.Value)
	}

	// JSON - Handle both cases, where value 1) is a string containing JSON, 2) is a map of JSON
	if param.Type == "json" {
		value, errorParser = resolveJSONParameter(paramName, param, value, filePath)
        }

	// Default value to zero value for the Type
	// Do NOT error/terminate as Value may be provided later by a Deployment file.
	if value == nil {
		value = getTypeDefaultValue(param.Type)
		// @TODO(): Need warning message here to warn of default usage, support for warnings (non-fatal)
		//msgs := []string{"Parameter [" + paramName + "] is not multiline format."}
		//return param.Value, utils.NewParserErr(filePath, nil, msgs)
	}

	// Trace Parameter struct after resolution
	//dumpParameter(paramName, param, "AFTER")
	//fmt.Printf("EXIT: Parameter [%s] type=[%v] value=[%v]\n", paramName, param.Type, value)
	return value, errorParser
}

// Provide custom Parameter marshalling and unmarshalling

type ParsedParameter Parameter

func (n *Parameter) UnmarshalYAML(unmarshal func(interface{}) error) error {
	var aux ParsedParameter

	// Attempt to unmarshall the multi-line schema
	if err := unmarshal(&aux); err == nil {
		n.multiline = true
		n.Type = aux.Type
		n.Description = aux.Description
		n.Value = aux.Value
		n.Required = aux.Required
		n.Default = aux.Default
		n.Status = aux.Status
		n.Schema = aux.Schema
		return nil
	}

	// If we did not find the multi-line schema, assume in-line (or single-line) schema
	var inline interface{}
	if err := unmarshal(&inline); err != nil {
		return err
	}

	n.Value = inline
	n.multiline = false
	return nil
}

func (n *Parameter) MarshalYAML() (interface{}, error) {
	if _, ok := n.Value.(string); len(n.Type) == 0 && len(n.Description) == 0 && ok {
		if !n.Required && len(n.Status) == 0 && n.Schema == nil {
			return n.Value.(string), nil
		}
	}

	return n, nil
}

// Provides debug/trace support for Parameter type
func dumpParameter(paramName string, param *Parameter, separator string) {

	fmt.Printf("%s:\n", separator)
	fmt.Printf("\t%s: (%T)\n", paramName, param)
	if param != nil {
		fmt.Printf("\t\tParameter.Description: [%s]\n", param.Description)
		fmt.Printf("\t\tParameter.Type: [%s]\n", param.Type)
		fmt.Printf("\t\t--> Actual Type: [%T]\n", param.Value)
		fmt.Printf("\t\tParameter.Value: [%v]\n", param.Value)
		fmt.Printf("\t\tParameter.Default: [%v]\n", param.Default)
	}
=======
>>>>>>> ced8f43f
}<|MERGE_RESOLUTION|>--- conflicted
+++ resolved
@@ -110,16 +110,10 @@
 		if manifest.Packages != nil {
 			packages = manifest.Packages
 		} else {
-<<<<<<< HEAD
-			packages = manifest.Application.Packages
-		}
-	}
-=======
 			packages = manifest.GetProject().Packages
 		}
 	}
 
->>>>>>> ced8f43f
 	for n, p := range packages {
 		d, err := dm.ComposeDependencies(p, projectPath, filePath, n)
 		if err == nil {
@@ -200,10 +194,7 @@
 func (dm *YAMLParser) ComposeAllPackages(manifest *YAML, filePath string) (map[string]*whisk.Package, error) {
 	packages := map[string]*whisk.Package{}
 	manifestPackages := make(map[string]Package)
-<<<<<<< HEAD
-=======
-
->>>>>>> ced8f43f
+
 	if manifest.Package.Packagename != "" {
 		fmt.Println("WARNING: using package inside of manifest file will soon be deprecated, please use packages instead.")
 		s, err := dm.ComposePackage(manifest.Package, manifest.Package.Packagename, filePath)
@@ -213,23 +204,6 @@
 			return nil, err
 		}
 	} else {
-<<<<<<< HEAD
-        if manifest.Packages != nil {
-		manifestPackages = manifest.Packages
-        } else {
-		manifestPackages = manifest.Application.Packages
-        }
-    }
-
-    for n, p := range manifestPackages {
-        s, err := dm.ComposePackage(p, n, filePath)
-        if err == nil {
-		packages[n] = s
-        } else {
-		return nil, err
-        }
-    }
-=======
 		if manifest.Packages != nil {
 			manifestPackages = manifest.Packages
 		} else {
@@ -246,7 +220,6 @@
 			return nil, err
 		}
 	}
->>>>>>> ced8f43f
 
 	return packages, nil
 }
@@ -388,8 +361,8 @@
 		} else {
 			manifestPackages = manifest.GetProject().Packages
 		}
-    	}
-    	for n, p := range manifestPackages {
+	}
+	for n, p := range manifestPackages {
 		a, err := dm.ComposeActions(filePath, p.Actions, n)
 		if err == nil {
 			s1 = append(s1, a...)
@@ -458,7 +431,7 @@
 					kind = "nodejs:6"
 					errStr := wski18n.T("Unsupported runtime type, set to nodejs")
 					whisk.Debug(whisk.DbgWarn, errStr)
-					// TODO() add the user input kind here if interactive
+				// TODO() add the user input kind here if interactive
 				}
 
 				wskaction.Exec.Kind = kind
@@ -488,12 +461,12 @@
 				wskaction.Exec.Kind = action.Runtime
 
 			} else if utils.Flags.Strict {
-                		wskaction.Exec.Kind = action.Runtime
-            		} else {
+				wskaction.Exec.Kind = action.Runtime
+			} else {
 				errStr := wski18n.T("wskdeploy has chosen a particular runtime for the action.\n")
 				whisk.Debug(whisk.DbgWarn, errStr)
 			}
-                }
+		}
 
 		// we can specify the name of the action entry point using main
 		if action.Main != "" {
@@ -776,328 +749,4 @@
 		acq = append(acq, acr)
 	}
 	return acq, nil
-<<<<<<< HEAD
-}
-
-// TODO(): Support other valid Package Manifest types
-// TODO(): i.e., timestamp, version, string256, string64, string16
-// TODO(): Support JSON schema validation for type: json
-// TODO(): Support OpenAPI schema validation
-
-var validParameterNameMap = map[string]string{
-	"string":  "string",
-	"int":     "integer",
-	"float":   "float",
-	"bool":    "boolean",
-	"int8":    "integer",
-	"int16":   "integer",
-	"int32":   "integer",
-	"int64":   "integer",
-	"float32": "float",
-	"float64": "float",
-	"json":    "json",
-	"map":     "json",
-}
-
-var typeDefaultValueMap = map[string]interface{}{
-	"string":  "",
-	"integer": 0,
-	"float":   0.0,
-	"boolean": false,
-	"json":    make(map[string]interface{}),
-	// TODO() Support these types + their validation
-	// timestamp
-	// null
-	// version
-	// string256
-	// string64
-	// string16
-	// scalar-unit
-	// schema
-	// object
-}
-
-func isValidParameterType(typeName string) bool {
-	_, isValid := typeDefaultValueMap[typeName]
-	return isValid
-}
-
-// TODO(): throw errors
-func getTypeDefaultValue(typeName string) interface{} {
-
-	if val, ok := typeDefaultValueMap[typeName]; ok {
-		return val
-	} else {
-		// TODO() throw an error "type not found"
-	}
-	return nil
-}
-
-func ResolveParamTypeFromValue(name string, value interface{}, filePath string) (string, error) {
-	// Note: 'string' is the default type if not specified and not resolvable.
-	var paramType string = "string"
-	var err error = nil
-
-	if value != nil {
-		actualType := reflect.TypeOf(value).Kind().String()
-
-		// See if the actual type of the value is valid
-		if normalizedTypeName, found := validParameterNameMap[actualType]; found {
-			// use the full spec. name
-			paramType = normalizedTypeName
-
-		} else {
-			// raise an error if parameter's value is not a known type
-			// TODO() - move string to i18n
-			msgs := []string{"Parameter [" + name + "] has a value that is not a known type. [" + actualType + "]"}
-			err = utils.NewYAMLParserErr(filePath, nil, msgs)
-		}
-	}
-	return paramType, err
-}
-
-
-/*
-    resolveSingleLineParameter assures that a Parameter's Type is correctly identified and set from its Value.
-
-    Additionally, this function:
-
-    - detects if the parameter value contains the name of a valid OpenWhisk parameter types. if so, the
-      - param.Type is set to detected OpenWhisk parameter type.
-      - param.Value is set to the zero (default) value for that OpenWhisk parameter type.
- */
-func resolveSingleLineParameter(paramName string, param *Parameter, filePath string) (interface{}, error) {
-	var errorParser error
-
-	if !param.multiline {
-		// We need to identify parameter Type here for later validation
-		param.Type, errorParser = ResolveParamTypeFromValue(paramName, param.Value, filePath)
-
-		// In single-line format, the param's <value> can be a "Type name" and NOT an actual value.
-		// if this is the case, we must detect it and set the value to the default for that type name.
-		if param.Value != nil && param.Type == "string" {
-			// The value is a <string>; now we must test if is the name of a known Type
-			if isValidParameterType(param.Value.(string)) {
-				// If the value is indeed the name of a Type, we must change BOTH its
-				// Type to be that type and its value to that Type's default value
-				param.Type = param.Value.(string)
-				param.Value = getTypeDefaultValue(param.Type)
-				fmt.Printf("EXIT: Parameter [%s] type=[%v] value=[%v]\n", paramName, param.Type, param.Value)
-			}
-		}
-
-	} else {
-		msgs := []string{"Parameter [" + paramName + "] is not single-line format."}
-		return param.Value, utils.NewYAMLParserErr(filePath, nil, msgs)
-	}
-
-	return param.Value, errorParser
-}
-
-/*
-    resolveMultiLineParameter assures that the values for Parameter Type and Value are properly set and are valid.
-
-    Additionally, this function:
-    - uses param.Default as param.Value if param.Value is not provided
-    - uses the actual param.Value data type for param.type if param.Type is not provided
-
- */
-func resolveMultiLineParameter(paramName string, param *Parameter, filePath string) (interface{}, error) {
-	var errorParser error
-
-	if param.multiline {
-		var valueType string
-
-		// if we do not have a value, but have a default, use it for the value
-		if param.Value == nil && param.Default != nil {
-			param.Value = param.Default
-		}
-
-		// Note: if either the value or default is in conflict with the type then this is an error
-		valueType, errorParser = ResolveParamTypeFromValue(paramName, param.Value, filePath)
-
-		// if we have a declared parameter Type, assure that it is a known value
-		if param.Type != "" {
-			if !isValidParameterType(param.Type) {
-				// TODO() - move string to i18n
-				msgs := []string{"Parameter [" + paramName + "] has an invalid Type. [" + param.Type + "]"}
-				return param.Value, utils.NewYAMLParserErr(filePath, nil, msgs)
-			}
-		} else {
-			// if we do not have a value for the Parameter Type, use the Parameter Value's Type
-			param.Type = valueType
-		}
-
-		// TODO{} if the declared and actual parameter type conflict, generate TypeMismatch error
-		//if param.Type != valueType{
-		//	errorParser = utils.NewParameterTypeMismatchError("", param.Type, valueType )
-		//}
-        } else {
-		msgs := []string{"Parameter [" + paramName + "] is not multiline format."}
-		return param.Value, utils.NewYAMLParserErr(filePath, nil, msgs)
-	}
-
-
-	return param.Value, errorParser
-}
-
-
-/*
-    resolveJSONParameter assure JSON data is converted to a map[string]{interface*} type.
-
-    This function handles the forms JSON data appears in:
-    1) a string containing JSON, which needs to be parsed into map[string]interface{}
-    2) is a map of JSON (but not a map[string]interface{}
- */
-func resolveJSONParameter(paramName string, param *Parameter, value interface{}, filePath string) (interface{}, error) {
-	var errorParser error
-
-	if param.Type == "json" {
-		// Case 1: if user set parameter type to 'json' and the value's type is a 'string'
-		if str, ok := value.(string); ok {
-			var parsed interface{}
-			errParser := json.Unmarshal([]byte(str), &parsed)
-			if errParser == nil {
-				//fmt.Printf("EXIT: Parameter [%s] type=[%v] value=[%v]\n", paramName, param.Type, parsed)
-				return parsed, errParser
-			}
-		}
-
-		// Case 2: value contains a map of JSON
-		// We must make sure the map type is map[string]interface{}; otherwise we cannot
-		// marshall it later on to serialize in the body of an HTTP request.
-		if( param.Value != nil && reflect.TypeOf(param.Value).Kind() == reflect.Map ) {
-			if _, ok := param.Value.(map[interface{}]interface{}); ok {
-				var temp map[string]interface{} =
-					utils.ConvertInterfaceMap(param.Value.(map[interface{}]interface{}))
-				//fmt.Printf("EXIT: Parameter [%s] type=[%v] value=[%v]\n", paramName, param.Type, temp)
-				return temp, errorParser
-			}
-		} // else TODO{}
-	} else {
-		msgs := []string{"Parameter [" + paramName + "] is not JSON format."}
-		return param.Value, utils.NewYAMLParserErr(filePath, nil, msgs)
-	}
-
-	return param.Value, errorParser
-}
-
-/*
-    ResolveParameter assures that the Parameter structure's values are correctly filled out for
-    further processing.  This includes special processing for
-
-    - single-line format parameters
-      - deriving missing param.Type from param.Value
-      - resolving case where param.Value contains a valid Parameter type name
-    - multi-line format parameters:
-      - assures that param.Value is set while taking into account param.Default
-      - validating param.Type
-
-    Note: parameter values may set later (overridden) by an (optional) Deployment file
-
- */
-func ResolveParameter(paramName string, param *Parameter, filePath string) (interface{}, error) {
-
-	var errorParser error
-	// default parameter value to empty string
-	var value interface{} = ""
-
-	// Trace Parameter struct before any resolution
-	//dumpParameter(paramName, param, "BEFORE")
-
-	// Parameters can be single OR multi-line declarations which must be processed/validated differently
-	if !param.multiline {
-
-		// This function will assure that param.Value and param.Type are correctly set
-		value, errorParser = resolveSingleLineParameter(paramName, param, filePath)
-
-	} else {
-
-		value, errorParser = resolveMultiLineParameter(paramName, param, filePath)
-	}
-
-	// String value pre-processing (interpolation)
-	// See if we have any Environment Variable replacement within the parameter's value
-
-	// Make sure the parameter's value is a valid, non-empty string
-	if ( param.Value != nil && param.Type == "string") {
-		// perform $ notation replacement on string if any exist
-		value = utils.GetEnvVar(param.Value)
-	}
-
-	// JSON - Handle both cases, where value 1) is a string containing JSON, 2) is a map of JSON
-	if param.Type == "json" {
-		value, errorParser = resolveJSONParameter(paramName, param, value, filePath)
-        }
-
-	// Default value to zero value for the Type
-	// Do NOT error/terminate as Value may be provided later by a Deployment file.
-	if value == nil {
-		value = getTypeDefaultValue(param.Type)
-		// @TODO(): Need warning message here to warn of default usage, support for warnings (non-fatal)
-		//msgs := []string{"Parameter [" + paramName + "] is not multiline format."}
-		//return param.Value, utils.NewParserErr(filePath, nil, msgs)
-	}
-
-	// Trace Parameter struct after resolution
-	//dumpParameter(paramName, param, "AFTER")
-	//fmt.Printf("EXIT: Parameter [%s] type=[%v] value=[%v]\n", paramName, param.Type, value)
-	return value, errorParser
-}
-
-// Provide custom Parameter marshalling and unmarshalling
-
-type ParsedParameter Parameter
-
-func (n *Parameter) UnmarshalYAML(unmarshal func(interface{}) error) error {
-	var aux ParsedParameter
-
-	// Attempt to unmarshall the multi-line schema
-	if err := unmarshal(&aux); err == nil {
-		n.multiline = true
-		n.Type = aux.Type
-		n.Description = aux.Description
-		n.Value = aux.Value
-		n.Required = aux.Required
-		n.Default = aux.Default
-		n.Status = aux.Status
-		n.Schema = aux.Schema
-		return nil
-	}
-
-	// If we did not find the multi-line schema, assume in-line (or single-line) schema
-	var inline interface{}
-	if err := unmarshal(&inline); err != nil {
-		return err
-	}
-
-	n.Value = inline
-	n.multiline = false
-	return nil
-}
-
-func (n *Parameter) MarshalYAML() (interface{}, error) {
-	if _, ok := n.Value.(string); len(n.Type) == 0 && len(n.Description) == 0 && ok {
-		if !n.Required && len(n.Status) == 0 && n.Schema == nil {
-			return n.Value.(string), nil
-		}
-	}
-
-	return n, nil
-}
-
-// Provides debug/trace support for Parameter type
-func dumpParameter(paramName string, param *Parameter, separator string) {
-
-	fmt.Printf("%s:\n", separator)
-	fmt.Printf("\t%s: (%T)\n", paramName, param)
-	if param != nil {
-		fmt.Printf("\t\tParameter.Description: [%s]\n", param.Description)
-		fmt.Printf("\t\tParameter.Type: [%s]\n", param.Type)
-		fmt.Printf("\t\t--> Actual Type: [%T]\n", param.Value)
-		fmt.Printf("\t\tParameter.Value: [%v]\n", param.Value)
-		fmt.Printf("\t\tParameter.Default: [%v]\n", param.Default)
-	}
-=======
->>>>>>> ced8f43f
 }