--- conflicted
+++ resolved
@@ -202,12 +202,7 @@
 
 		annotations := dm.composeAnnotations(dependency.Annotations)
 
-<<<<<<< HEAD
-		// add Managed Annotations if this is Managed Deployment
-		if utils.Flags.Managed {
-=======
 		if utils.Flags.Managed || utils.Flags.Sync {
->>>>>>> 2f00ca58
 			annotations = append(annotations, ma)
 		}
 
