// +build unit

/*
 * Licensed to the Apache Software Foundation (ASF) under one or more
 * contributor license agreements.  See the NOTICE file distributed with
 * this work for additional information regarding copyright ownership.
 * The ASF licenses this file to You under the Apache License, Version 2.0
 * (the "License"); you may not use this file except in compliance with
 * the License.  You may obtain a copy of the License at
 *
 *     http://www.apache.org/licenses/LICENSE-2.0
 *
 * Unless required by applicable law or agreed to in writing, software
 * distributed under the License is distributed on an "AS IS" BASIS,
 * WITHOUT WARRANTIES OR CONDITIONS OF ANY KIND, either express or implied.
 * See the License for the specific language governing permissions and
 * limitations under the License.
 */

package parsers

import (
	"fmt"
<<<<<<< HEAD
	"github.com/apache/incubator-openwhisk-client-go/whisk"
	"github.com/apache/incubator-openwhisk-wskdeploy/utils"
	"github.com/apache/incubator-openwhisk-wskdeploy/wskderrors"
	"github.com/apache/incubator-openwhisk-wskdeploy/wskprint"
	"github.com/davecgh/go-spew/spew"
	"github.com/stretchr/testify/assert"
=======
>>>>>>> 8f4f2c76
	"io/ioutil"
	"os"
	"path/filepath"
	"reflect"
	"strconv"
	"strings"
	"testing"

	"github.com/apache/incubator-openwhisk-client-go/whisk"
	"github.com/apache/incubator-openwhisk-wskdeploy/utils"
	"github.com/apache/incubator-openwhisk-wskdeploy/wskderrors"
	"github.com/apache/incubator-openwhisk-wskdeploy/wskprint"
	"github.com/stretchr/testify/assert"
)

const (
	// local test assert messages
	TEST_MSG_PACKAGE_NAME_MISSING                   = "Package named [%s] missing."
	TEST_MSG_ACTION_NUMBER_MISMATCH                 = "Number of Actions mismatched."
	TEST_MSG_ACTION_NAME_MISSING                    = "Action named [%s] does not exist."
	TEST_MSG_ACTION_FUNCTION_PATH_MISMATCH          = "Action function path mismatched."
	TEST_MSG_ACTION_FUNCTION_RUNTIME_MISMATCH       = "Action function runtime mismatched."
	TEST_MSG_ACTION_FUNCTION_MAIN_MISMATCH          = "Action function main name mismatch."
	TEST_MSG_ACTION_PARAMETER_TYPE_MISMATCH         = "Action parameter [%s] had a type mismatch."
	TEST_MSG_ACTION_PARAMETER_VALUE_MISMATCH        = "Action parameter [%s] had a value mismatch."
	TEST_MSG_PARAMETER_NUMBER_MISMATCH              = "Number of Paramaters mismatched."
	TEST_MSG_MANIFEST_UNMARSHALL_ERROR_EXPECTED     = "Manifest [%s]: Expected Unmarshal error."
	TEST_MSG_ACTION_FUNCTION_RUNTIME_ERROR_EXPECTED = "Manifest [%s]: Expected runtime error."
	TEST_MSG_ACTION_DOCKER_KIND_MISMATCH            = "Docker action kind is set to [%s] instead of " + utils.BLACKBOX
	TEST_MSG_ACTION_DOCKER_IMAGE_MISMATCH           = "Docker action image had a value mismatch."
	TEST_MSG_ACTION_CODE_MISSING                    = "Action code is missing."

	// local error messages
	TEST_ERROR_MANIFEST_PARSE_FAILURE     = "Manifest [%s]: Failed to parse."
	TEST_ERROR_MANIFEST_READ_FAILURE      = "Manifest [%s]: Failed to ReadFile()."
	TEST_ERROR_MANIFEST_DATA_UNMARSHALL   = "Manifest [%s]: Failed to Unmarshall manifest."
	TEST_ERROR_COMPOSE_ACTION_FAILURE     = "Manifest [%s]: Failed to compose actions."
	TEST_ERROR_COMPOSE_PACKAGE_FAILURE    = "Manifest [%s]: Failed to compose packages."
	TEST_ERROR_COMPOSE_DEPENDENCY_FAILURE = "Manifest [%s]: Failed to compose dependencies."
)

func init() {
	op, error := utils.ParseOpenWhisk("")
	if error == nil {
		utils.SupportedRunTimes = utils.ConvertToMap(op)
		utils.DefaultRunTimes = utils.DefaultRuntimes(op)
		utils.FileExtensionRuntimeKindMap = utils.FileExtensionRuntimes(op)
	}
}

func testLoadParseManifest(t *testing.T, manifestFile string) (*YAMLParser, *YAML, error) {
	// read and parse manifest.yaml file located under ../tests folder
	p := NewYAMLParser()
	m, err := p.ParseManifest(manifestFile)
	if err != nil {
		assert.Fail(t, fmt.Sprintf(TEST_ERROR_MANIFEST_PARSE_FAILURE, manifestFile))
	}
	return p, m, err
}

func testReadAndUnmarshalManifest(t *testing.T, pathManifest string) (YAML, error) {
	// Init YAML struct and attempt to Unmarshal YAML byte[] data
	m := YAML{}

	// read raw bytes of manifest.yaml file
	data, err := ioutil.ReadFile(pathManifest)

	if err != nil {
		t.Error(fmt.Sprintf(TEST_ERROR_MANIFEST_READ_FAILURE, pathManifest))
		return m, err
	}

	err = NewYAMLParser().Unmarshal([]byte(data), &m)
	return m, err
}

/*
   testUnmarshalManifestAndActionBasic

   This function validates basic Manifest Package and Action keys including
   - Package name mismatch (single "package" only)
   - Number of Actions mismatch
   - Action Function path mismatch
   - Action runtime (name) mismatch

   and optionally,
   = Action function "main" name mismatch

   Returns:
   - N/A
*/
func testUnmarshalManifestPackageAndActionBasic(t *testing.T,
	pathManifest string,
	namePackage string,
	numActions int,
	nameAction string,
	pathFunction string,
	nameRuntime string,
	nameMain string) (YAML, *Package, error) {

	// Test that we are able to read the manifest file and unmarshall into YAML struct
	m, err := testReadAndUnmarshalManifest(t, pathManifest)

	// nothing to test if Unmarshal returns an err
	if err != nil {
		assert.Fail(t, fmt.Sprintf(TEST_ERROR_MANIFEST_DATA_UNMARSHALL, pathManifest))
	} else {
		// test package (name) exists
		if pkg, ok := m.Packages[namePackage]; ok {

			// test # of actions in manifest
			expectedActionsCount := numActions
			actualActionsCount := len(pkg.Actions)
			assert.Equal(t, expectedActionsCount, actualActionsCount, TEST_MSG_ACTION_NUMBER_MISMATCH)

			// get an action from map of actions where key is action name and value is Action struct
			if action, ok := pkg.Actions[nameAction]; ok {

				// test action's function path
				assert.Equal(t, pathFunction, action.Function, TEST_MSG_ACTION_FUNCTION_PATH_MISMATCH)

				// test action's runtime
				assert.Equal(t, nameRuntime, action.Runtime, TEST_MSG_ACTION_FUNCTION_RUNTIME_MISMATCH)

				// test action's "Main" function
				if nameMain != "" {
					assert.Equal(t, nameMain, action.Main, TEST_MSG_ACTION_FUNCTION_MAIN_MISMATCH)
				}

				return m, &pkg, err

			} else {
				t.Error(fmt.Sprintf(TEST_MSG_ACTION_NAME_MISSING, nameAction))
			}

		} else {
			assert.Fail(t, fmt.Sprintf(TEST_MSG_PACKAGE_NAME_MISSING, namePackage))
		}
	}

	return m, nil, nil
}

func testUnmarshalTemporaryFile(data []byte, filename string) (p *YAMLParser, m *YAML, t string) {
	dir, _ := os.Getwd()
	tmpfile, err := ioutil.TempFile(dir, filename)
	if err == nil {
		defer os.Remove(tmpfile.Name()) // clean up
		if _, err := tmpfile.Write(data); err == nil {
			// read and parse manifest.yaml file
			p = NewYAMLParser()
			m, _ = p.ParseManifest(tmpfile.Name())
		}
	}
	t = tmpfile.Name()
	tmpfile.Close()
	return
}

// Test 1: validate manifest_parser:Unmarshal() method with a sample manifest in NodeJS
// validate that manifest_parser is able to read and parse the manifest data
func TestUnmarshalForHelloNodeJS(t *testing.T) {
	testUnmarshalManifestPackageAndActionBasic(t,
		"../tests/dat/manifest_hello_nodejs.yaml", // Manifest path
		"helloworld",                              // Package name
		1,                                         // # of Actions
		"helloNodejs",                             // Action name
		"actions/hello.js",                        // Function path
		"nodejs:6",                                // "Runtime
		"")                                        // "Main" function name
}

// Test 2: validate manifest_parser:Unmarshal() method with a sample manifest in Java
// validate that manifest_parser is able to read and parse the manifest data
func TestUnmarshalForHelloJava(t *testing.T) {
	testUnmarshalManifestPackageAndActionBasic(t,
		"../tests/dat/manifest_hello_java_jar.yaml", // Manifest path
		"helloworld",                                // Package name
		1,                                           // # of Actions
		"helloJava",                                 // Action name
		"actions/hello.jar",                         // Function path
		"java",                                      // "Runtime
		"Hello")                                     // "Main" function name
}

// Test 3: validate manifest_parser:Unmarshal() method with a sample manifest in Python
// validate that manifest_parser is able to read and parse the manifest data
func TestUnmarshalForHelloPython(t *testing.T) {
	testUnmarshalManifestPackageAndActionBasic(t,
		"../tests/dat/manifest_hello_python.yaml", // Manifest path
		"helloworld",                              // Package name
		1,                                         // # of Actions
		"helloPython",                             // Action name
		"actions/hello.py",                        // Function path
		"python",                                  // "Runtime
		"")                                        // "Main" function name
}

// Test 4: validate manifest_parser:Unmarshal() method with a sample manifest in Swift
// validate that manifest_parser is able to read and parse the manifest data
func TestUnmarshalForHelloSwift(t *testing.T) {
	testUnmarshalManifestPackageAndActionBasic(t,
		"../tests/dat/manifest_hello_swift.yaml", // Manifest path
		"helloworld",                             // Package name
		1,                                        // # of Actions
		"helloSwift",                             // Action name
		"actions/hello.swift",                    // Function path
		"swift",                                  // "Runtime
		"")                                       // "Main" function name
}

// Test 5: validate manifest_parser:Unmarshal() method for an action with parameters
// validate that manifest_parser is able to read and parse the manifest data, specially
// validate two input parameters and their values
func TestUnmarshalForHelloWithParams(t *testing.T) {

	TEST_ACTION_NAME := "helloWithParams"
	TEST_PARAM_NAME_1 := "name"
	TEST_PARAM_VALUE_1 := "Amy"
	TEST_PARAM_NAME_2 := "place"
	TEST_PARAM_VALUE_2 := "Paris"

	_, pkg, _ := testUnmarshalManifestPackageAndActionBasic(t,
		"../tests/dat/manifest_hello_nodejs_with_params.yaml", // Manifest path
		"helloworld",                   // Package name
		1,                              // # of Actions
		TEST_ACTION_NAME,               // Action name
		"actions/hello-with-params.js", // Function path
		"nodejs:6",                     // "Runtime
		"")                             // "Main" function name

	if pkg != nil {
		if action, ok := pkg.Actions[TEST_ACTION_NAME]; ok {

			// test action parameters
			actualResult := action.Inputs[TEST_PARAM_NAME_1].Value.(string)
			assert.Equal(t, TEST_PARAM_VALUE_1, actualResult,
				fmt.Sprintf(TEST_MSG_ACTION_PARAMETER_VALUE_MISMATCH, TEST_PARAM_NAME_1))

			actualResult = action.Inputs[TEST_PARAM_NAME_2].Value.(string)
			assert.Equal(t, TEST_PARAM_VALUE_2, actualResult,
				fmt.Sprintf(TEST_MSG_ACTION_PARAMETER_VALUE_MISMATCH, TEST_PARAM_NAME_2))

		}
	}
}

// Test 6: validate manifest_parser:Unmarshal() method for an invalid manifest
// manifest_parser should report an error when a package section is missing
func TestUnmarshalForMissingPackages(t *testing.T) {
	m, err := testReadAndUnmarshalManifest(t, "../tests/dat/manifest_invalid_packages_key_missing.yaml")
	assert.NotNil(t, err, fmt.Sprintf(TEST_MSG_MANIFEST_UNMARSHALL_ERROR_EXPECTED, m.Filepath))
}

/*
 Test 7: validate manifest_parser:ParseManifest() method for multiline parameters
 manifest_parser should be able to parse all different multiline combinations of
 inputs section.
*/
func TestParseManifestForMultiLineParams(t *testing.T) {

	_, m, _ := testLoadParseManifest(t, "../tests/dat/manifest_validate_multiline_params.yaml")

	// validate package name should be "validate"
	packageName := "validate"

	// validate this package contains one action
	expectedActionsCount := 1
	actualActionsCount := len(m.Packages[packageName].Actions)
	assert.Equal(t, expectedActionsCount, actualActionsCount, TEST_MSG_ACTION_NUMBER_MISMATCH)

	// here Package.Actions holds a map of map[string]Action
	// where string is the action name so in case you create two actions with
	// same name, will go unnoticed
	// also, the Action struct does not have name field set it to action name
	actionName := "validate_multiline_params"

	if action, ok := m.Packages[packageName].Actions[actionName]; ok {
		// test action function's path
		expectedResult := "actions/dump_params.js"
		actualResult := action.Function
		assert.Equal(t, expectedResult, actualResult, TEST_MSG_ACTION_FUNCTION_PATH_MISMATCH)

		// test action's runtime
		expectedResult = "nodejs:6"
		actualResult = action.Runtime
		assert.Equal(t, expectedResult, actualResult, TEST_MSG_ACTION_FUNCTION_RUNTIME_MISMATCH)

		// test # input params
		expectedResult = strconv.FormatInt(13, 10)
		actualResult = strconv.FormatInt(int64(len(action.Inputs)), 10)
		assert.Equal(t, expectedResult, actualResult, TEST_MSG_PARAMETER_NUMBER_MISMATCH)

		// validate inputs to this action
		for input, param := range action.Inputs {
			switch input {
			case "param_string_value_only":
				expectedResult = "foo"
				actualResult = param.Value.(string)
				assert.Equal(t, expectedResult, actualResult, fmt.Sprintf(TEST_MSG_ACTION_PARAMETER_VALUE_MISMATCH, param))
			case "param_int_value_only":
				expectedResult = strconv.FormatInt(123, 10)
				actualResult = strconv.FormatInt(int64(param.Value.(int)), 10)
				assert.Equal(t, expectedResult, actualResult, fmt.Sprintf(TEST_MSG_ACTION_PARAMETER_VALUE_MISMATCH, param))
			case "param_float_value_only":
				expectedResult = strconv.FormatFloat(3.14, 'f', -1, 64)
				actualResult = strconv.FormatFloat(param.Value.(float64), 'f', -1, 64)
				assert.Equal(t, expectedResult, actualResult, fmt.Sprintf(TEST_MSG_ACTION_PARAMETER_VALUE_MISMATCH, param))
			case "param_string_type_and_value_only":
				expectedResult = "foo"
				actualResult = param.Value.(string)
				assert.Equal(t, expectedResult, actualResult, fmt.Sprintf(TEST_MSG_ACTION_PARAMETER_VALUE_MISMATCH, param))
				expectedResult = "string"
				actualResult = param.Type
				assert.Equal(t, expectedResult, actualResult, fmt.Sprintf(TEST_MSG_ACTION_PARAMETER_VALUE_MISMATCH, param))
			case "param_string_type_only":
				expectedResult = "string"
				actualResult = param.Type
				assert.Equal(t, expectedResult, actualResult, fmt.Sprintf(TEST_MSG_ACTION_PARAMETER_VALUE_MISMATCH, param))
			case "param_integer_type_only":
				expectedResult = "integer"
				actualResult = param.Type
				assert.Equal(t, expectedResult, actualResult, fmt.Sprintf(TEST_MSG_ACTION_PARAMETER_VALUE_MISMATCH, param))
			case "param_float_type_only":
				expectedResult = "float"
				actualResult = param.Type
				assert.Equal(t, expectedResult, actualResult, fmt.Sprintf(TEST_MSG_ACTION_PARAMETER_VALUE_MISMATCH, param))
			case "param_string_with_default":
				expectedResult = "string"
				actualResult = param.Type
				assert.Equal(t, expectedResult, actualResult, fmt.Sprintf(TEST_MSG_ACTION_PARAMETER_VALUE_MISMATCH, param))
				expectedResult = "bar"
				actualResult = param.Default.(string)
				assert.Equal(t, expectedResult, actualResult, fmt.Sprintf(TEST_MSG_ACTION_PARAMETER_VALUE_MISMATCH, param))
			case "param_integer_with_default":
				expectedResult = "integer"
				actualResult = param.Type
				assert.Equal(t, expectedResult, actualResult, fmt.Sprintf(TEST_MSG_ACTION_PARAMETER_VALUE_MISMATCH, param))
				expectedResult = strconv.FormatInt(-1, 10)
				actualResult = strconv.FormatInt(int64(param.Default.(int)), 10)
				assert.Equal(t, expectedResult, actualResult, fmt.Sprintf(TEST_MSG_ACTION_PARAMETER_VALUE_MISMATCH, param))
			case "param_float_with_default":
				expectedResult = "float"
				actualResult = param.Type
				assert.Equal(t, expectedResult, actualResult, fmt.Sprintf(TEST_MSG_ACTION_PARAMETER_TYPE_MISMATCH, param))
				expectedResult = strconv.FormatFloat(2.9, 'f', -1, 64)
				actualResult = strconv.FormatFloat(param.Default.(float64), 'f', -1, 64)
				assert.Equal(t, expectedResult, actualResult, fmt.Sprintf(TEST_MSG_ACTION_PARAMETER_VALUE_MISMATCH, param))
			}
		}

		// validate Outputs from this action
		for output, param := range action.Outputs {
			switch output {
			case "payload":
				expectedType := "string"
				actualType := param.Type
				assert.Equal(t, expectedType, actualType, fmt.Sprintf(TEST_MSG_ACTION_PARAMETER_TYPE_MISMATCH, param))
				expectedDesc := "parameter dump"
				actualDesc := param.Description
				assert.Equal(t, expectedDesc, actualDesc, fmt.Sprintf(TEST_MSG_ACTION_PARAMETER_VALUE_MISMATCH, param))

			}
		}
	}
}

// Test 8: validate manifest_parser:ParseManifest() method for single line parameters
// manifest_parser should be able to parse input section with different types of values
func TestParseManifestForSingleLineParams(t *testing.T) {

	_, m, _ := testLoadParseManifest(t, "../tests/dat/manifest_validate_singleline_params.yaml")

	// validate package name should be "validate"
	packageName := "validate"

	// validate this package contains one action
	expectedActionsCount := 1
	actualActionsCount := len(m.Packages[packageName].Actions)
	assert.Equal(t, expectedActionsCount, actualActionsCount, TEST_MSG_ACTION_NUMBER_MISMATCH)

	actionName := "validate_singleline_params"
	if action, ok := m.Packages[packageName].Actions[actionName]; ok {
		// test Action function's path
		expectedResult := "actions/dump_params.js"
		actualResult := action.Function
		assert.Equal(t, expectedResult, actualResult, TEST_MSG_ACTION_FUNCTION_PATH_MISMATCH)

		// test Action runtime
		expectedResult = "nodejs:6"
		actualResult = action.Runtime
		assert.Equal(t, expectedResult, actualResult, TEST_MSG_ACTION_FUNCTION_RUNTIME_MISMATCH)

		// test # of inputs
		expectedResult = strconv.FormatInt(22, 10)
		actualResult = strconv.FormatInt(int64(len(action.Inputs)), 10)
		assert.Equal(t, expectedResult, actualResult, TEST_MSG_PARAMETER_NUMBER_MISMATCH)

		// validate Inputs to this action
		for input, param := range action.Inputs {
			switch input {
			case "param_simple_string":
				expectedResult = "foo"
				actualResult = param.Value.(string)
				assert.Equal(t, expectedResult, actualResult, fmt.Sprintf(TEST_MSG_ACTION_PARAMETER_VALUE_MISMATCH, param))
			case "param_simple_integer_1":
				expectedResult = strconv.FormatInt(1, 10)
				actualResult = strconv.FormatInt(int64(param.Value.(int)), 10)
				assert.Equal(t, expectedResult, actualResult, fmt.Sprintf(TEST_MSG_ACTION_PARAMETER_VALUE_MISMATCH, param))
			case "param_simple_integer_2":
				expectedResult = strconv.FormatInt(0, 10)
				actualResult = strconv.FormatInt(int64(param.Value.(int)), 10)
				assert.Equal(t, expectedResult, actualResult, fmt.Sprintf(TEST_MSG_ACTION_PARAMETER_VALUE_MISMATCH, param))
			case "param_simple_integer_3":
				expectedResult = strconv.FormatInt(-1, 10)
				actualResult = strconv.FormatInt(int64(param.Value.(int)), 10)
				assert.Equal(t, expectedResult, actualResult, fmt.Sprintf(TEST_MSG_ACTION_PARAMETER_VALUE_MISMATCH, param))
			case "param_simple_integer_4":
				expectedResult = strconv.FormatInt(99999, 10)
				actualResult = strconv.FormatInt(int64(param.Value.(int)), 10)
				assert.Equal(t, expectedResult, actualResult, fmt.Sprintf(TEST_MSG_ACTION_PARAMETER_VALUE_MISMATCH, param))
			case "param_simple_integer_5":
				expectedResult = strconv.FormatInt(-99999, 10)
				actualResult = strconv.FormatInt(int64(param.Value.(int)), 10)
				assert.Equal(t, expectedResult, actualResult, fmt.Sprintf(TEST_MSG_ACTION_PARAMETER_VALUE_MISMATCH, param))
			case "param_simple_float_1":
				expectedResult = strconv.FormatFloat(1.1, 'f', -1, 64)
				actualResult = strconv.FormatFloat(param.Value.(float64), 'f', -1, 64)
				assert.Equal(t, expectedResult, actualResult, fmt.Sprintf(TEST_MSG_ACTION_PARAMETER_VALUE_MISMATCH, param))
			case "param_simple_float_2":
				expectedResult = strconv.FormatFloat(0.0, 'f', -1, 64)
				actualResult = strconv.FormatFloat(param.Value.(float64), 'f', -1, 64)
				assert.Equal(t, expectedResult, actualResult, fmt.Sprintf(TEST_MSG_ACTION_PARAMETER_VALUE_MISMATCH, param))
			case "param_simple_float_3":
				expectedResult = strconv.FormatFloat(-1.1, 'f', -1, 64)
				actualResult = strconv.FormatFloat(param.Value.(float64), 'f', -1, 64)
				assert.Equal(t, expectedResult, actualResult, fmt.Sprintf(TEST_MSG_ACTION_PARAMETER_VALUE_MISMATCH, param))
			case "param_simple_env_var_1":
				expectedResult = "$GOPATH"
				actualResult = param.Value.(string)
				assert.Equal(t, expectedResult, actualResult, fmt.Sprintf(TEST_MSG_ACTION_PARAMETER_VALUE_MISMATCH, param))
			case "param_simple_invalid_env_var":
				expectedResult = "$DollarSignNotInEnv"
				actualResult = param.Value.(string)
				assert.Equal(t, expectedResult, actualResult, fmt.Sprintf(TEST_MSG_ACTION_PARAMETER_VALUE_MISMATCH, param))
			case "param_simple_implied_empty":
				assert.Nil(t, param.Value, "Expected nil")
			case "param_simple_explicit_empty_1":
				actualResult = param.Value.(string)
				assert.Empty(t, actualResult)
			case "param_simple_explicit_empty_2":
				actualResult = param.Value.(string)
				assert.Empty(t, actualResult)
			}
		}

		// validate Outputs from this action
		for output, param := range action.Outputs {
			switch output {
			case "payload":
				expectedResult = "string"
				actualResult = param.Type
				assert.Equal(t, expectedResult, actualResult, fmt.Sprintf(TEST_MSG_ACTION_PARAMETER_TYPE_MISMATCH, param))

				expectedResult = "parameter dump"
				actualResult = param.Description
				assert.Equal(t, expectedResult, actualResult, fmt.Sprintf(TEST_MSG_ACTION_PARAMETER_VALUE_MISMATCH, param))
			}
		}
	}
}

// Test 9: validate manifest_parser.ComposeActions() method for implicit runtimes
// when a runtime of an action is not provided, manifest_parser determines the runtime
// based on the file extension of an action file
func TestComposeActionsForImplicitRuntimes(t *testing.T) {
	file := "../tests/dat/manifest_data_compose_runtimes_implicit.yaml"
	p, m, _ := testLoadParseManifest(t, file)
	actions, err := p.ComposeActionsFromAllPackages(m, m.Filepath, whisk.KeyValue{})
	assert.Nil(t, err, fmt.Sprintf(TEST_ERROR_COMPOSE_ACTION_FAILURE, file))
	var expectedResult string
	for i := 0; i < len(actions); i++ {
		if actions[i].Action.Name == "helloNodejs" {
			expectedResult = utils.DefaultRunTimes[utils.FileExtensionRuntimeKindMap["js"]]
		} else if actions[i].Action.Name == "helloJava" {
			expectedResult = utils.DefaultRunTimes[utils.FileExtensionRuntimeKindMap["jar"]]
		} else if actions[i].Action.Name == "helloPython" {
			expectedResult = utils.DefaultRunTimes[utils.FileExtensionRuntimeKindMap["py"]]
		} else if actions[i].Action.Name == "helloSwift" {
			expectedResult = utils.DefaultRunTimes[utils.FileExtensionRuntimeKindMap["swift"]]
		}
		actualResult := actions[i].Action.Exec.Kind
		assert.Equal(t, expectedResult, actualResult, TEST_MSG_ACTION_FUNCTION_RUNTIME_MISMATCH)
	}
}

// Test 10(1): validate manifest_parser.ComposeActions() method for invalid runtimes
// when the action has a source file written in unsupported runtimes, manifest_parser should
// report an error for that action
// TODO() rewrite
func TestComposeActionsForInvalidRuntime_1(t *testing.T) {
	data := `packages:
    helloworld:
        actions:
            helloInvalidRuntime:
                function: ../tests/src/integration/common/wskdeploy.go`
	p, m, tmpfile := testUnmarshalTemporaryFile([]byte(data), "manifest_parser_validate_runtime_")
	_, err := p.ComposeActionsFromAllPackages(m, tmpfile, whisk.KeyValue{})
	assert.NotNil(t, err, fmt.Sprintf(TEST_MSG_ACTION_FUNCTION_RUNTIME_ERROR_EXPECTED, tmpfile))
}

// Test 10(2): validate manifest_parser.ComposeActions() method for invalid runtimes
// when a runtime of an action is missing for zip action, manifest_parser should
// report an error for that action
func TestComposeActionsForInvalidRuntime_2(t *testing.T) {
	data := `packages:
    helloworld:
        actions:
            helloInvalidRuntime:
                function: ../tests/src/integration/runtimetests/src/helloworld/`
	p, m, tmpfile := testUnmarshalTemporaryFile([]byte(data), "manifest_parser_validate_runtime_")
	_, err := p.ComposeActionsFromAllPackages(m, tmpfile, whisk.KeyValue{})
	assert.NotNil(t, err, fmt.Sprintf(TEST_MSG_ACTION_FUNCTION_RUNTIME_ERROR_EXPECTED, tmpfile))
}

// Test 10(3): validate manifest_parser.ComposeActions() method for invalid runtimes
// when a runtime of an action is missing for zip action, manifest_parser should
// report an error for that action
func TestComposeActionsForInvalidRuntime_3(t *testing.T) {
	data := `packages:
    helloworld:
        actions:
            helloInvalidRuntime:
                function: ../tests/src/integration/runtimetests/src/helloworld/helloworld.zip`
	p, m, tmpfile := testUnmarshalTemporaryFile([]byte(data), "manifest_parser_validate_runtime_")
	_, err := p.ComposeActionsFromAllPackages(m, tmpfile, whisk.KeyValue{})
	assert.NotNil(t, err, fmt.Sprintf(TEST_MSG_ACTION_FUNCTION_RUNTIME_ERROR_EXPECTED, tmpfile))
}

// Test 10(3): validate manifest_parser.ComposeActions() method for valid runtimes with zip action
// when a runtime of a zip action is set to one of the supported runtimes, manifest_parser should
// return a valid actionRecord with specified runtime
func TestComposeActionsForValidRuntime_ZipAction(t *testing.T) {
	data := `packages:
    helloworld:
        actions:
            hello:
                function: ../tests/src/integration/runtimetests/src/helloworld/helloworld.zip
                runtime: nodejs:6`
	p, m, tmpfile := testUnmarshalTemporaryFile([]byte(data), "manifest_parser_validate_runtime_")
	actions, err := p.ComposeActionsFromAllPackages(m, tmpfile, whisk.KeyValue{})
	assert.Nil(t, err, fmt.Sprintf(TEST_ERROR_COMPOSE_ACTION_FAILURE, tmpfile))
	for _, action := range actions {
		if action.Action.Name == "hello" {
			assert.Equal(t, action.Action.Exec.Kind, "nodejs:6", fmt.Sprintf(TEST_MSG_ACTION_FUNCTION_RUNTIME_MISMATCH, action))
		}

	}
}

// Test 11: validate manifest_parser.ComposeActions() method for single line parameters
// manifest_parser should be able to parse input section with different types of values
func TestComposeActionsForSingleLineParams(t *testing.T) {
	file := "../tests/dat/manifest_validate_singleline_params.yaml"
	p, m, _ := testLoadParseManifest(t, file)

	// Call the method we are testing
	actions, err := p.ComposeActionsFromAllPackages(m, m.Filepath, whisk.KeyValue{})
	assert.Nil(t, err, fmt.Sprintf(TEST_ERROR_COMPOSE_ACTION_FAILURE, file))

	// test # actions
	assert.Equal(t, 1, len(actions), TEST_MSG_ACTION_NUMBER_MISMATCH)

	action := actions[0]

	/*
	 * Simple 'string' value tests
	 */

	// param_simple_string should value "foo"
	paramName := "param_simple_string"
	expectedResult := "foo"
	actualResult := action.Action.Parameters.GetValue(paramName).(string)
	assert.Equal(t, expectedResult, actualResult, fmt.Sprintf(TEST_MSG_ACTION_PARAMETER_VALUE_MISMATCH, paramName))

	/*
	 * Simple 'integer' value tests
	 */

	// param_simple_integer_1 should have value 1
	paramName = "param_simple_integer_1"
	expectedResult = strconv.FormatInt(1, 10)
	actualResult = strconv.FormatInt(int64(action.Action.Parameters.GetValue(paramName).(int)), 10)
	assert.Equal(t, expectedResult, actualResult, fmt.Sprintf(TEST_MSG_ACTION_PARAMETER_VALUE_MISMATCH, paramName))

	// param_simple_integer_2 should have value 0
	paramName = "param_simple_integer_2"
	expectedResult = strconv.FormatInt(0, 10)
	actualResult = strconv.FormatInt(int64(action.Action.Parameters.GetValue(paramName).(int)), 10)
	assert.Equal(t, expectedResult, actualResult, fmt.Sprintf(TEST_MSG_ACTION_PARAMETER_VALUE_MISMATCH, paramName))

	// param_simple_integer_3 should have value -1
	paramName = "param_simple_integer_3"
	expectedResult = strconv.FormatInt(-1, 10)
	actualResult = strconv.FormatInt(int64(action.Action.Parameters.GetValue(paramName).(int)), 10)
	assert.Equal(t, expectedResult, actualResult, fmt.Sprintf(TEST_MSG_ACTION_PARAMETER_VALUE_MISMATCH, paramName))

	// param_simple_integer_4 should have value 99999
	paramName = "param_simple_integer_4"
	expectedResult = strconv.FormatInt(99999, 10)
	actualResult = strconv.FormatInt(int64(action.Action.Parameters.GetValue(paramName).(int)), 10)
	assert.Equal(t, expectedResult, actualResult, fmt.Sprintf(TEST_MSG_ACTION_PARAMETER_VALUE_MISMATCH, paramName))

	// param_simple_integer_5 should have value -99999
	paramName = "param_simple_integer_5"
	expectedResult = strconv.FormatInt(-99999, 10)
	actualResult = strconv.FormatInt(int64(action.Action.Parameters.GetValue(paramName).(int)), 10)
	assert.Equal(t, expectedResult, actualResult, fmt.Sprintf(TEST_MSG_ACTION_PARAMETER_VALUE_MISMATCH, paramName))

	/*
	 * Simple 'float' value tests
	 */

	// param_simple_float_1 should have value 1.1
	paramName = "param_simple_float_1"
	expectedResult = strconv.FormatFloat(1.1, 'f', -1, 64)
	actualResult = strconv.FormatFloat(action.Action.Parameters.GetValue(paramName).(float64), 'f', -1, 64)
	assert.Equal(t, expectedResult, actualResult, fmt.Sprintf(TEST_MSG_ACTION_PARAMETER_VALUE_MISMATCH, paramName))

	// param_simple_float_2 should have value 0.0
	paramName = "param_simple_float_2"
	expectedResult = strconv.FormatFloat(0.0, 'f', -1, 64)
	actualResult = strconv.FormatFloat(action.Action.Parameters.GetValue(paramName).(float64), 'f', -1, 64)
	assert.Equal(t, expectedResult, actualResult, fmt.Sprintf(TEST_MSG_ACTION_PARAMETER_VALUE_MISMATCH, paramName))

	// param_simple_float_3 should have value -1.1
	paramName = "param_simple_float_3"
	expectedResult = strconv.FormatFloat(-1.1, 'f', -1, 64)
	actualResult = strconv.FormatFloat(action.Action.Parameters.GetValue(paramName).(float64), 'f', -1, 64)
	assert.Equal(t, expectedResult, actualResult, fmt.Sprintf(TEST_MSG_ACTION_PARAMETER_VALUE_MISMATCH, paramName))

	/*
	 * Environment Variable / dollar ($) notation tests
	 */

	// param_simple_env_var_1 should have value of env. variable $GOPATH
	paramName = "param_simple_env_var_1"
	expectedResult = os.Getenv("GOPATH")
	actualResult = action.Action.Parameters.GetValue(paramName).(string)
	assert.Equal(t, expectedResult, actualResult, fmt.Sprintf(TEST_MSG_ACTION_PARAMETER_VALUE_MISMATCH, paramName))

	// param_simple_env_var_2 should have value of env. variable $GOPATH
	paramName = "param_simple_env_var_2"
	expectedResult = os.Getenv("GOPATH")
	actualResult = action.Action.Parameters.GetValue(paramName).(string)
	assert.Equal(t, expectedResult, actualResult, fmt.Sprintf(TEST_MSG_ACTION_PARAMETER_VALUE_MISMATCH, paramName))

	// param_simple_env_var_3 should have value of env. variable "${}"
	paramName = "param_simple_env_var_3"
	expectedResult = "${}"
	actualResult = action.Action.Parameters.GetValue(paramName).(string)
	assert.Equal(t, expectedResult, actualResult, fmt.Sprintf(TEST_MSG_ACTION_PARAMETER_VALUE_MISMATCH, paramName))

	// param_simple_invalid_env_var should have value of ""
	paramName = "param_simple_invalid_env_var"
	expectedResult = ""
	actualResult = action.Action.Parameters.GetValue(paramName).(string)
	assert.Equal(t, expectedResult, actualResult, fmt.Sprintf(TEST_MSG_ACTION_PARAMETER_VALUE_MISMATCH, paramName))

	/*
	 * Environment Variable concatenation tests
	 */

	// param_simple_env_var_concat_1 should have value of env. variable "$GOPTH/test" empty string
	paramName = "param_simple_env_var_concat_1"
	expectedResult = os.Getenv("GOPATH") + "/test"
	actualResult = action.Action.Parameters.GetValue(paramName).(string)
	assert.Equal(t, expectedResult, actualResult, fmt.Sprintf(TEST_MSG_ACTION_PARAMETER_VALUE_MISMATCH, paramName))

	// param_simple_env_var_concat_2 should have value of env. variable "" empty string
	// as the "/test" is treated as part of the environment var. and not concatenated.
	paramName = "param_simple_env_var_concat_2"
	expectedResult = ""
	actualResult = action.Action.Parameters.GetValue(paramName).(string)
	assert.Equal(t, expectedResult, actualResult, fmt.Sprintf(TEST_MSG_ACTION_PARAMETER_VALUE_MISMATCH, paramName))

	// param_simple_env_var_concat_3 should have value of env. variable "" empty string
	paramName = "param_simple_env_var_concat_3"
	expectedResult = "ddd.ccc." + os.Getenv("GOPATH")
	actualResult = action.Action.Parameters.GetValue(paramName).(string)
	assert.Equal(t, expectedResult, actualResult, fmt.Sprintf(TEST_MSG_ACTION_PARAMETER_VALUE_MISMATCH, paramName))

	/*
	 * Empty string tests
	 */

	// param_simple_implied_empty should be ""
	paramName = "param_simple_implied_empty"
	actualResult = action.Action.Parameters.GetValue(paramName).(string)
	assert.Empty(t, actualResult, fmt.Sprintf(TEST_MSG_ACTION_PARAMETER_VALUE_MISMATCH, paramName))

	// param_simple_explicit_empty_1 should be ""
	paramName = "param_simple_explicit_empty_1"
	actualResult = action.Action.Parameters.GetValue(paramName).(string)
	assert.Empty(t, actualResult, fmt.Sprintf(TEST_MSG_ACTION_PARAMETER_VALUE_MISMATCH, paramName))

	// param_simple_explicit_empty_2 should be ""
	paramName = "param_simple_explicit_empty_2"
	actualResult = action.Action.Parameters.GetValue(paramName).(string)
	assert.Empty(t, actualResult, fmt.Sprintf(TEST_MSG_ACTION_PARAMETER_VALUE_MISMATCH, paramName))

	/*
	 * Test values that contain "Type names" (e.g., "string", "integer", "float, etc.)
	 */

	// param_simple_type_string should be "" when value set to "string"
	paramName = "param_simple_type_string"
	expectedResult = ""
	actualResult = action.Action.Parameters.GetValue(paramName).(string)
	assert.Equal(t, expectedResult, actualResult, fmt.Sprintf(TEST_MSG_ACTION_PARAMETER_VALUE_MISMATCH, paramName))

	// param_simple_type_integer should be 0.0 when value set to "integer"
	paramName = "param_simple_type_integer"
	expectedResult = strconv.FormatInt(0, 10)
	actualResult = strconv.FormatInt(int64(action.Action.Parameters.GetValue(paramName).(int)), 10)
	assert.Equal(t, expectedResult, actualResult, fmt.Sprintf(TEST_MSG_ACTION_PARAMETER_VALUE_MISMATCH, paramName))

	// param_simple_type_float should be 0 when value set to "float"
	paramName = "param_simple_type_float"
	expectedResult = strconv.FormatFloat(0.0, 'f', -1, 64)
	actualResult = strconv.FormatFloat(action.Action.Parameters.GetValue(paramName).(float64), 'f', -1, 64)
	assert.Equal(t, expectedResult, actualResult, fmt.Sprintf(TEST_MSG_ACTION_PARAMETER_VALUE_MISMATCH, paramName))

}

// Test 12: validate manifest_parser.ComposeActions() method for multi line parameters
// manifest_parser should be able to parse input section with different types of values
func TestComposeActionsForMultiLineParams(t *testing.T) {
	os.Setenv("USERNAME", "MY_USERNAME")
	os.Setenv("PASSWORD", "MY_PASSWORD")
	defer os.Unsetenv("USERNAME")
	defer os.Unsetenv("PASSWORD")

	file := "../tests/dat/manifest_validate_multiline_params.yaml"
	p, m, _ := testLoadParseManifest(t, file)

	// call the method we are testing
	actions, err := p.ComposeActionsFromAllPackages(m, m.Filepath, whisk.KeyValue{})
	assert.Nil(t, err, fmt.Sprintf(TEST_ERROR_COMPOSE_ACTION_FAILURE, file))

	// test # actions
	assert.Equal(t, 1, len(actions), TEST_MSG_ACTION_NUMBER_MISMATCH)

	action := actions[0]

	// param_string_value_only should be "foo"
	paramName := "param_string_value_only"
	expectedResult := "foo"
	actualResult := action.Action.Parameters.GetValue(paramName).(string)
	assert.Equal(t, expectedResult, actualResult, fmt.Sprintf(TEST_MSG_ACTION_PARAMETER_VALUE_MISMATCH, paramName))

	// param_int_value_only should be 123
	paramName = "param_int_value_only"
	expectedResult = strconv.FormatInt(123, 10)
	actualResult = strconv.FormatInt(int64(action.Action.Parameters.GetValue(paramName).(int)), 10)
	assert.Equal(t, expectedResult, actualResult, fmt.Sprintf(TEST_MSG_ACTION_PARAMETER_VALUE_MISMATCH, paramName))

	// param_float_value_only should be 3.14
	paramName = "param_float_value_only"
	expectedResult = strconv.FormatFloat(3.14, 'f', -1, 64)
	actualResult = strconv.FormatFloat(action.Action.Parameters.GetValue(paramName).(float64), 'f', -1, 64)
	assert.Equal(t, expectedResult, actualResult, fmt.Sprintf(TEST_MSG_ACTION_PARAMETER_VALUE_MISMATCH, paramName))

	// param_string_type_and_value_only should be foo
	paramName = "param_string_type_and_value_only"
	expectedResult = "foo"
	actualResult = action.Action.Parameters.GetValue(paramName).(string)
	assert.Equal(t, expectedResult, actualResult, fmt.Sprintf(TEST_MSG_ACTION_PARAMETER_VALUE_MISMATCH, paramName))

	// param_string_type_only should be ""
	paramName = "param_string_type_only"
	actualResult = action.Action.Parameters.GetValue(paramName).(string)
	assert.Empty(t, actualResult, fmt.Sprintf(TEST_MSG_ACTION_PARAMETER_VALUE_MISMATCH, paramName))

	// param_integer_type_only should be 0
	paramName = "param_integer_type_only"
	expectedResult = strconv.FormatInt(0, 10)
	actualResult = strconv.FormatInt(int64(action.Action.Parameters.GetValue(paramName).(int)), 10)
	assert.Equal(t, expectedResult, actualResult, fmt.Sprintf(TEST_MSG_ACTION_PARAMETER_VALUE_MISMATCH, paramName))

	// param_float_type_only should be 0
	paramName = "param_float_type_only"
	expectedResult = strconv.FormatFloat(0.0, 'f', -1, 64)
	actualResult = strconv.FormatFloat(action.Action.Parameters.GetValue(paramName).(float64), 'f', -1, 64)
	assert.Equal(t, expectedResult, actualResult, fmt.Sprintf(TEST_MSG_ACTION_PARAMETER_VALUE_MISMATCH, paramName))

	// param_string_with_default should be "bar"
	paramName = "param_string_with_default"
	expectedResult = "bar"
	actualResult = action.Action.Parameters.GetValue(paramName).(string)
	assert.Equal(t, expectedResult, actualResult, fmt.Sprintf(TEST_MSG_ACTION_PARAMETER_VALUE_MISMATCH, paramName))

	// param_integer_with_default should be -1
	paramName = "param_integer_with_default"
	expectedResult = strconv.FormatInt(-1, 10)
	actualResult = strconv.FormatInt(int64(action.Action.Parameters.GetValue(paramName).(int)), 10)
	assert.Equal(t, expectedResult, actualResult, fmt.Sprintf(TEST_MSG_ACTION_PARAMETER_VALUE_MISMATCH, paramName))

	// param_float_with_default should be 2.9
	paramName = "param_float_with_default"
	expectedResult = strconv.FormatFloat(2.9, 'f', -1, 64)
	actualResult = strconv.FormatFloat(action.Action.Parameters.GetValue(paramName).(float64), 'f', -1, 64)
	assert.Equal(t, expectedResult, actualResult, fmt.Sprintf(TEST_MSG_ACTION_PARAMETER_VALUE_MISMATCH, paramName))

	// param_json_type_and_value_only_1 should be { "name": "Sam", "place": "Shire" }
	paramName = "param_json_type_and_value_only_1"
	expectedResult1 := map[string]interface{}{"name": "Sam", "place": "Shire"}
	actualResult1 := action.Action.Parameters.GetValue(paramName)
	assert.Equal(t, expectedResult1, actualResult1, fmt.Sprintf(TEST_MSG_ACTION_PARAMETER_VALUE_MISMATCH, paramName))

	// param_json_type_and_value_only_2 should be { "name": "MY_USERNAME", "password": "MY_PASSWORD" }
	paramName = "param_json_type_and_value_only_2"
	expectedResult2 := map[string]interface{}{"name": "MY_USERNAME", "password": "MY_PASSWORD"}
	actualResult2 := action.Action.Parameters.GetValue(paramName)
	assert.Equal(t, expectedResult2, actualResult2, fmt.Sprintf(TEST_MSG_ACTION_PARAMETER_VALUE_MISMATCH, paramName))

	// param_json_type_and_value_only_3 should be { "name": "${USERNAME}", "password": "${PASSWORD}" }
	paramName = "param_json_type_and_value_only_3"
	expectedResult3 := map[string]interface{}{"name": "${USERNAME}", "password": "${PASSWORD}"}
	actualResult3 := action.Action.Parameters.GetValue(paramName)
	assert.Equal(t, expectedResult3, actualResult3, fmt.Sprintf(TEST_MSG_ACTION_PARAMETER_VALUE_MISMATCH, paramName))

}

// Test 13: validate manifest_parser.ComposeActions() method
func TestComposeActionsForFunction(t *testing.T) {

	file := "../tests/dat/manifest_data_compose_actions_for_function.yaml"
	p, m, _ := testLoadParseManifest(t, file)

	actions, err := p.ComposeActionsFromAllPackages(m, m.Filepath, whisk.KeyValue{})
	assert.Nil(t, err, fmt.Sprintf(TEST_ERROR_COMPOSE_ACTION_FAILURE, file))

	var expectedResult, actualResult string
	for i := 0; i < len(actions); i++ {
		if actions[i].Action.Name == "hello1" {
			expectedResult, _ = filepath.Abs("../tests/src/integration/helloworld/actions/hello.js")
			actualResult, _ = filepath.Abs(actions[i].Filepath)
			assert.Equal(t, expectedResult, actualResult, "Expected "+expectedResult+" but got "+actualResult)
		} else if actions[i].Action.Name == "hello2" {
			assert.NotNil(t, actions[i].Action.Exec.Code, "Expected source code from an action file but found it empty")
		}
	}
}

// validate manifest_parser.ComposeActions() method
func TestComposeActionsForFunctionAndCode(t *testing.T) {
	p, m, _ := testLoadParseManifest(t, "../tests/dat/manifest_data_compose_actions_for_function_and_code.yaml")
	_, err := p.ComposeActionsFromAllPackages(m, m.Filepath, whisk.KeyValue{})
	assert.NotNil(t, err, "Compose actions should have exited with error when code and function both exist.")
}

// validate manifest_parser.ComposeActions() method
func TestComposeActionsForCodeWithMissingRuntime(t *testing.T) {
	p, m, _ := testLoadParseManifest(t, "../tests/dat/manifest_data_compose_actions_for_missing_runtime_with_code.yaml")
	_, err := p.ComposeActionsFromAllPackages(m, m.Filepath, whisk.KeyValue{})
	assert.NotNil(t, err, "Compose actions should have exited with error when code is specified but runtime is missing.")
}

// validate manifest_parser.ComposeActions() method
func TestComposeActionsForFunctionWithRemoteDir(t *testing.T) {
	p, m, _ := testLoadParseManifest(t, "../tests/dat/manifest_data_compose_actions_for_function_with_remote_dir.yaml")
	_, err := p.ComposeActionsFromAllPackages(m, m.Filepath, whisk.KeyValue{})
	assert.NotNil(t, err, "Compose actions should have exited with error when code is specified but runtime is missing.")
}

// validate manifest_parser.ComposeActions() method
func TestComposeActionsForDocker(t *testing.T) {

	file := "../tests/dat/manifest_data_compose_actions_for_docker.yaml"
	actionFile := "../tests/src/integration/docker/actions/exec.zip"

	p, m, _ := testLoadParseManifest(t, file)

	actions, err := p.ComposeActionsFromAllPackages(m, m.Filepath, whisk.KeyValue{})
	assert.Nil(t, err, fmt.Sprintf(TEST_ERROR_COMPOSE_ACTION_FAILURE, file))

	var expectedResult, actualResult string
	for _, action := range actions {
		switch action.Action.Name {
		case "OpenWhiskSkeleton":
		case "OpenWhiskSkeletonWithNative":
			assert.Equal(t, utils.BLACKBOX, action.Action.Exec.Kind, fmt.Sprintf(TEST_MSG_ACTION_DOCKER_KIND_MISMATCH, action.Action.Exec.Kind))
			assert.Equal(t, NATIVE_DOCKER_IMAGE, action.Action.Exec.Image, TEST_MSG_ACTION_DOCKER_IMAGE_MISMATCH)
		case "CustomDockerAction1":
		case "CustomDockerAction2":
			expectedResult, _ = filepath.Abs(actionFile)
			actualResult, _ = filepath.Abs(action.Filepath)
			assert.Equal(t, expectedResult, actualResult, TEST_MSG_ACTION_FUNCTION_PATH_MISMATCH)
			assert.Equal(t, utils.BLACKBOX, action.Action.Exec.Kind, fmt.Sprintf(TEST_MSG_ACTION_DOCKER_KIND_MISMATCH, action.Action.Exec.Kind))
			assert.Equal(t, NATIVE_DOCKER_IMAGE, action.Action.Exec.Image, TEST_MSG_ACTION_DOCKER_IMAGE_MISMATCH)
		case "CustomDockerAction3":
		case "CustomDockerAction4":
			assert.NotNil(t, action.Action.Exec.Code, TEST_MSG_ACTION_CODE_MISSING)
			assert.Equal(t, utils.BLACKBOX, action.Action.Exec.Kind, fmt.Sprintf(TEST_MSG_ACTION_DOCKER_KIND_MISMATCH, action.Action.Exec.Kind))
			assert.Equal(t, NATIVE_DOCKER_IMAGE, action.Action.Exec.Image, TEST_MSG_ACTION_DOCKER_IMAGE_MISMATCH)
		case "CustomDockerAction5":
			assert.NotNil(t, action.Action.Exec.Code, TEST_MSG_ACTION_CODE_MISSING)
			assert.Equal(t, utils.BLACKBOX, action.Action.Exec.Kind, fmt.Sprintf(TEST_MSG_ACTION_DOCKER_KIND_MISMATCH, action.Action.Exec.Kind))
			assert.Equal(t, "mydockerhub/myimage", action.Action.Exec.Image, TEST_MSG_ACTION_DOCKER_IMAGE_MISMATCH)
		}
	}
}

// Test 14: validate manifest_parser.ComposeActions() method
func TestComposeActionsForLimits(t *testing.T) {

	file := "../tests/dat/manifest_data_compose_actions_for_limits.yaml"
	p, m, _ := testLoadParseManifest(t, file)

	actions, err := p.ComposeActionsFromAllPackages(m, m.Filepath, whisk.KeyValue{})
	assert.Nil(t, err, fmt.Sprintf(TEST_ERROR_COMPOSE_ACTION_FAILURE, file))

	for i := 0; i < len(actions); i++ {
		if actions[i].Action.Name == "hello1" {
			assert.Nil(t, actions[i].Action.Limits, "Expected limit section to be empty but got %s", actions[i].Action.Limits)
		} else if actions[i].Action.Name == "hello2" {
			assert.NotNil(t, actions[i].Action.Limits, "Expected limit section to be not empty but found it empty")
			assert.Equal(t, 180, *actions[i].Action.Limits.Timeout, "Failed to get Timeout")
			assert.Equal(t, 128, *actions[i].Action.Limits.Memory, "Failed to get Memory")
			assert.Equal(t, 1, *actions[i].Action.Limits.Logsize, "Failed to get Logsize")
		}
	}
}

// Test 15: validate manifest_parser.ComposeActions() method
func TestComposeActionsForWebActions(t *testing.T) {

	file := "../tests/dat/manifest_data_compose_actions_for_web.yaml"
	p, m, _ := testLoadParseManifest(t, file)

	actions, err := p.ComposeActionsFromAllPackages(m, m.Filepath, whisk.KeyValue{})
	assert.Nil(t, err, fmt.Sprintf(TEST_ERROR_COMPOSE_ACTION_FAILURE, file))

	for i := 0; i < len(actions); i++ {
		if actions[i].Action.Name == "hello1" {
			for _, a := range actions[i].Action.Annotations {
				switch a.Key {
				case "web-export":
					assert.Equal(t, true, a.Value, "Expected true for web-export but got "+strconv.FormatBool(a.Value.(bool)))
				case "raw-http":
					assert.Equal(t, false, a.Value, "Expected false for raw-http but got "+strconv.FormatBool(a.Value.(bool)))
				case "final":
					assert.Equal(t, true, a.Value, "Expected true for final but got "+strconv.FormatBool(a.Value.(bool)))
				}
			}
		} else if actions[i].Action.Name == "hello2" {
			for _, a := range actions[i].Action.Annotations {
				switch a.Key {
				case "web-export":
					assert.Equal(t, true, a.Value, "Expected true for web-export but got "+strconv.FormatBool(a.Value.(bool)))
				case "raw-http":
					assert.Equal(t, false, a.Value, "Expected false for raw-http but got "+strconv.FormatBool(a.Value.(bool)))
				case "final":
					assert.Equal(t, true, a.Value, "Expected true for final but got "+strconv.FormatBool(a.Value.(bool)))
				}
			}
		} else if actions[i].Action.Name == "hello3" {
			for _, a := range actions[i].Action.Annotations {
				switch a.Key {
				case "web-export":
					assert.Equal(t, true, a.Value, "Expected true for web-export but got "+strconv.FormatBool(a.Value.(bool)))
				case "raw-http":
					assert.Equal(t, true, a.Value, "Expected false for raw-http but got "+strconv.FormatBool(a.Value.(bool)))
				case "final":
					assert.Equal(t, true, a.Value, "Expected true for final but got "+strconv.FormatBool(a.Value.(bool)))
				}
			}
		} else if actions[i].Action.Name == "hello4" {
			for _, a := range actions[i].Action.Annotations {
				switch a.Key {
				case "web-export":
					assert.Equal(t, false, a.Value, "Expected true for web-export but got "+strconv.FormatBool(a.Value.(bool)))
				case "raw-http":
					assert.Equal(t, false, a.Value, "Expected false for raw-http but got "+strconv.FormatBool(a.Value.(bool)))
				case "final":
					assert.Equal(t, false, a.Value, "Expected true for final but got "+strconv.FormatBool(a.Value.(bool)))
				}
			}
		} else if actions[i].Action.Name == "hello5" {
			for _, a := range actions[i].Action.Annotations {
				switch a.Key {
				case "web-export":
					assert.Equal(t, false, a.Value, "Expected true for web-export but got "+strconv.FormatBool(a.Value.(bool)))
				case "raw-http":
					assert.Equal(t, false, a.Value, "Expected false for raw-http but got "+strconv.FormatBool(a.Value.(bool)))
				case "final":
					assert.Equal(t, false, a.Value, "Expected true for final but got "+strconv.FormatBool(a.Value.(bool)))
				}
			}
		}
	}

}

// Test 15-1: validate manifest_parser.ComposeActions() method
func TestComposeActionsForInvalidWebActions(t *testing.T) {
	p, m, _ := testLoadParseManifest(t, "../tests/dat/manifest_data_compose_actions_for_invalid_web.yaml")
	_, err := p.ComposeActionsFromAllPackages(m, m.Filepath, whisk.KeyValue{})
	assert.NotNil(t, err, "Expected error for invalid web-export.")
}

func TestComposeActionsForWebAndWebExport(t *testing.T) {
	file := "../tests/dat/manifest_data_compose_actions_for_web_and_web_export.yaml"
	p, m, _ := testLoadParseManifest(t, file)

	actions, err := p.ComposeActionsFromAllPackages(m, m.Filepath, whisk.KeyValue{})
	assert.Nil(t, err, fmt.Sprintf(TEST_ERROR_COMPOSE_ACTION_FAILURE, file))

	for _, action := range actions {
		if action.Action.Name == "hello1" || action.Action.Name == "hello2" {
			for _, a := range action.Action.Annotations {
				spew.Dump(a)
				switch a.Key {
				case "web-export":
					assert.True(t, a.Value.(bool), "Expected true for web-export but got "+strconv.FormatBool(a.Value.(bool)))
				}
			}
		} else if action.Action.Name == "hello3" {
			for _, a := range action.Action.Annotations {
				spew.Dump(a)
				switch a.Key {
				case "web-export":
					assert.False(t, a.Value.(bool), "Expected false for web-export but got "+strconv.FormatBool(a.Value.(bool)))
				}
			}
		} else if action.Action.Name == "hello4" {
			for _, a := range action.Action.Annotations {
				spew.Dump(a)
				switch a.Key {
				case "web-export":
					assert.True(t, a.Value.(bool), "Expected true for web-export but got "+strconv.FormatBool(a.Value.(bool)))
				case "raw-http":
					assert.True(t, a.Value.(bool), "Expected true for raw but got "+strconv.FormatBool(a.Value.(bool)))
				}
			}
		}
	}
}

// Test 16: validate manifest_parser.ResolveParameter() method
func TestResolveParameterForMultiLineParams(t *testing.T) {
	paramName := "name"
	v := "foo"
	y := reflect.TypeOf(v).Name() // y := string
	d := "default_name"

	// type string - value only param
	param1 := Parameter{Value: v, multiline: true}
	r1, _ := ResolveParameter(paramName, &param1, "")
	assert.Equal(t, v, r1, fmt.Sprintf(TEST_MSG_ACTION_PARAMETER_VALUE_MISMATCH, paramName))
	assert.IsType(t, v, r1, fmt.Sprintf(TEST_MSG_ACTION_PARAMETER_TYPE_MISMATCH, paramName))

	// type string - type and value only param
	param2 := Parameter{Type: y, Value: v, multiline: true}
	r2, _ := ResolveParameter(paramName, &param2, "")
	assert.Equal(t, v, r2, fmt.Sprintf(TEST_MSG_ACTION_PARAMETER_VALUE_MISMATCH, paramName))
	assert.IsType(t, v, r2, fmt.Sprintf(TEST_MSG_ACTION_PARAMETER_TYPE_MISMATCH, paramName))

	// type string - type, no value, but default value param
	param3 := Parameter{Type: y, Default: d, multiline: true}
	r3, _ := ResolveParameter(paramName, &param3, "")
	assert.Equal(t, d, r3, fmt.Sprintf(TEST_MSG_ACTION_PARAMETER_VALUE_MISMATCH, paramName))
	assert.IsType(t, d, r3, fmt.Sprintf(TEST_MSG_ACTION_PARAMETER_TYPE_MISMATCH, paramName))

	// type string - type and value only param
	// type is "string" and value is of type "int"
	// ResolveParameter matches specified type with the type of the specified value
	// it fails if both types don't match
	// ResolveParameter determines type from the specified value
	// in this case, ResolveParameter returns value of type int
	v1 := 11
	param4 := Parameter{Type: y, Value: v1, multiline: true}
	r4, _ := ResolveParameter(paramName, &param4, "")
	assert.Equal(t, v1, r4, fmt.Sprintf(TEST_MSG_ACTION_PARAMETER_VALUE_MISMATCH, paramName))
	assert.IsType(t, v1, r4, fmt.Sprintf(TEST_MSG_ACTION_PARAMETER_TYPE_MISMATCH, paramName))

	// type invalid - type only param
	param5 := Parameter{Type: "invalid", multiline: true}
	_, err := ResolveParameter(paramName, &param5, "")
	assert.NotNil(t, err, "Expected error saying Invalid type for parameter")
	switch errorType := err.(type) {
	default:
		assert.Fail(t, "Wrong error type received: We are expecting ParserErr.")
	case *wskderrors.YAMLParserError:
		assert.Equal(t, "Parameter [name] has an invalid Type. [invalid]", errorType.Message)
	}

	// type none - param without type, without value, and without default value
	param6 := Parameter{multiline: true}
	paramName = "none"
	r6, _ := ResolveParameter(paramName, &param6, "")
	assert.Empty(t, r6, fmt.Sprintf(TEST_MSG_ACTION_PARAMETER_VALUE_MISMATCH, paramName))

}

// Test 17: validate JSON parameters
func TestParseManifestForJSONParams(t *testing.T) {

	_, m, _ := testLoadParseManifest(t, "../tests/dat/manifest_validate_json_params.yaml")

	// validate package name should be "validate"
	packageName := "validate_json"
	actionName := "validate_json_params"

	// validate this package contains one action
	actualActionsCount := len(m.Packages[packageName].Actions)
	assert.Equal(t, 1, actualActionsCount, TEST_MSG_ACTION_NUMBER_MISMATCH)

	if action, ok := m.Packages[packageName].Actions[actionName]; ok {
		// test Action function's path
		expectedResult := "actions/dump_params.js"
		actualResult := action.Function
		assert.Equal(t, expectedResult, actualResult, TEST_MSG_ACTION_FUNCTION_PATH_MISMATCH)

		// validate runtime of an action to be "nodejs:6"
		expectedResult = "nodejs:6"
		actualResult = action.Runtime
		assert.Equal(t, expectedResult, actualResult, TEST_MSG_ACTION_FUNCTION_RUNTIME_MISMATCH)

		// validate the number of inputs to this action
		expectedResult = strconv.FormatInt(8, 10)
		actualResult = strconv.FormatInt(int64(len(action.Inputs)), 10)
		assert.Equal(t, expectedResult, actualResult, TEST_MSG_PARAMETER_NUMBER_MISMATCH)

		// validate inputs to this action
		for input, param := range action.Inputs {
			// Trace to help debug complex values:
			// utils.PrintTypeInfo(input, param.Value)
			switch input {
			case "member1":
				actualResult1 := param.Value.(string)
				expectedResult1 := "{ \"name\": \"Sam\", \"place\": \"Shire\" }"
				assert.Equal(t, expectedResult1, actualResult1, fmt.Sprintf(TEST_MSG_ACTION_PARAMETER_VALUE_MISMATCH, input))
			case "member2":
				actualResult2 := param.Value.(map[interface{}]interface{})
				expectedResult2 := map[interface{}]interface{}{"name": "Sam", "place": "Shire"}
				assert.Equal(t, expectedResult2, actualResult2, fmt.Sprintf(TEST_MSG_ACTION_PARAMETER_VALUE_MISMATCH, input))
			case "member3":
				actualResult3 := param.Value.(map[interface{}]interface{})
				expectedResult3 := map[interface{}]interface{}{"name": "Elrond", "place": "Rivendell"}
				assert.Equal(t, expectedResult3, actualResult3, fmt.Sprintf(TEST_MSG_ACTION_PARAMETER_VALUE_MISMATCH, input))
			case "member4":
				actualResult4 := param.Value.(map[interface{}]interface{})
				expectedResult4 := map[interface{}]interface{}{"name": "Gimli", "place": "Gondor", "age": 139, "children": map[interface{}]interface{}{"<none>": "<none>"}}
				assert.Equal(t, expectedResult4, actualResult4, fmt.Sprintf(TEST_MSG_ACTION_PARAMETER_VALUE_MISMATCH, input))
			case "member5":
				actualResult5 := param.Value.(map[interface{}]interface{})
				expectedResult5 := map[interface{}]interface{}{"name": "Gloin", "place": "Gondor", "age": 235, "children": map[interface{}]interface{}{"Gimli": "Son"}}
				assert.Equal(t, expectedResult5, actualResult5, fmt.Sprintf(TEST_MSG_ACTION_PARAMETER_VALUE_MISMATCH, input))
			case "member6":
				actualResult6 := param.Value.(map[interface{}]interface{})
				expectedResult6 := map[interface{}]interface{}{"name": "Frodo", "place": "Undying Lands", "items": []interface{}{"Sting", "Mithril mail"}}
				assert.Equal(t, expectedResult6, actualResult6, fmt.Sprintf(TEST_MSG_ACTION_PARAMETER_VALUE_MISMATCH, input))
			case "member7":
				actualResult7 := param.Value.(map[interface{}]interface{})
				expectedResult7 := map[interface{}]interface{}{"name": "${USERNAME}", "password": "${PASSWORD}"}
				assert.Equal(t, expectedResult7, actualResult7, fmt.Sprintf(TEST_MSG_ACTION_PARAMETER_VALUE_MISMATCH, input))
			case "member8":
				actualResult8 := param.Value.(map[interface{}]interface{})
				expectedResult8 := map[interface{}]interface{}{"name": "$${USERNAME}", "password": "$${PASSWORD}"}
				assert.Equal(t, expectedResult8, actualResult8, fmt.Sprintf(TEST_MSG_ACTION_PARAMETER_VALUE_MISMATCH, input))
			}
		}

		// validate Outputs from this action
		for output, param := range action.Outputs {
			switch output {
			case "fellowship":
				expectedType := "json"
				actualType := param.Type
				assert.Equal(t, expectedType, actualType, fmt.Sprintf(TEST_MSG_ACTION_PARAMETER_TYPE_MISMATCH, output))
			}
		}
	}
}

func TestComposePackage(t *testing.T) {

	file := "../tests/dat/manifest_data_compose_packages.yaml"
	p, m, _ := testLoadParseManifest(t, file)

	pkg, err := p.ComposeAllPackages(m, m.Filepath, whisk.KeyValue{})
	assert.Nil(t, err, fmt.Sprintf(TEST_ERROR_COMPOSE_PACKAGE_FAILURE, file))

	n := "helloworld"
	assert.NotNil(t, pkg[n], "Failed to get the whole package")
	assert.Equal(t, n, pkg[n].Name, "Failed to get package name")
	assert.Equal(t, "default", pkg[n].Namespace, "Failed to get package namespace")

	n = "mypublicpackage"
	assert.True(t, *(pkg[n].Publish), "Failed to mark public package as shared.")

	n = "default"
	assert.False(t, *(pkg[n].Publish), "Default package should not be maked as public.")
}

func TestComposeSequences(t *testing.T) {

	file := "../tests/dat/manifest_data_compose_sequences.yaml"
	p, m, _ := testLoadParseManifest(t, file)

	// Note: set first param (namespace) to empty string
	seqList, err := p.ComposeSequencesFromAllPackages("", m, file, whisk.KeyValue{})
	if err != nil {
		assert.Fail(t, "Failed to compose sequences")
	}
	assert.Equal(t, 2, len(seqList), "Failed to get sequences")
	for _, seq := range seqList {
		wsk_action := seq.Action
		switch wsk_action.Name {
		case "sequence1":
			assert.Equal(t, "sequence", wsk_action.Exec.Kind, "Failed to set sequence exec kind")
			assert.Equal(t, 2, len(wsk_action.Exec.Components), "Failed to set sequence exec components")
			assert.Equal(t, "/helloworld/action1", wsk_action.Exec.Components[0], "Failed to set sequence 1st exec components")
			assert.Equal(t, "/helloworld/action2", wsk_action.Exec.Components[1], "Failed to set sequence 2nd exec components")
		case "sequence2":
			assert.Equal(t, "sequence", wsk_action.Exec.Kind, "Failed to set sequence exec kind")
			assert.Equal(t, 3, len(wsk_action.Exec.Components), "Failed to set sequence exec components")
			assert.Equal(t, "/helloworld/action3", wsk_action.Exec.Components[0], "Failed to set sequence 1st exec components")
			assert.Equal(t, "/helloworld/action4", wsk_action.Exec.Components[1], "Failed to set sequence 2nd exec components")
			assert.Equal(t, "/helloworld/action5", wsk_action.Exec.Components[2], "Failed to set sequence 3rd exec components")
		}
	}
}

func TestComposeTriggers(t *testing.T) {
	// set env variables needed for the trigger feed
	os.Setenv("KAFKA_INSTANCE", "kafka-broker")
	os.Setenv("SRC_TOPIC", "topic")

	p, m, _ := testLoadParseManifest(t, "../tests/dat/manifest_data_compose_triggers.yaml")

	triggerList, err := p.ComposeTriggersFromAllPackages(m, m.Filepath, whisk.KeyValue{})

	if err != nil {
		assert.Fail(t, "Failed to compose trigger")
	}

	assert.Equal(t, 3, len(triggerList), "Failed to get trigger list")
	for _, trigger := range triggerList {
		switch trigger.Name {
		case "trigger1":
			assert.Equal(t, 2, len(trigger.Parameters), "Failed to set trigger parameters")
		case "trigger2":
			assert.Equal(t, "feed", trigger.Annotations[0].Key, "Failed to set trigger annotation")
			assert.Equal(t, "myfeed", trigger.Annotations[0].Value, "Failed to set trigger annotation")
			assert.Equal(t, 2, len(trigger.Parameters), "Failed to set trigger parameters")
		case "message-trigger":
			assert.Equal(t, 2, len(trigger.Parameters), "Failed to set trigger parameters")
			assert.Equal(t, "feed", trigger.Annotations[0].Key, "Failed to set trigger annotation")
			assert.Equal(t, "Bluemix_kafka-broker_Credentials-1/messageHubFeed", trigger.Annotations[0].Value, "Failed to set trigger annotation")
		}
	}
}

func TestComposeRules(t *testing.T) {

	p, m, _ := testLoadParseManifest(t, "../tests/dat/manifest_data_compose_rules.yaml")

	ruleList, err := p.ComposeRulesFromAllPackages(m, whisk.KeyValue{})
	if err != nil {
		assert.Fail(t, "Failed to compose rules")
	}
	assert.Equal(t, 2, len(ruleList), "Failed to get rules")
	for _, rule := range ruleList {
		switch rule.Name {
		case "rule1":
			assert.Equal(t, "locationUpdate", rule.Trigger, "Failed to set rule trigger")
			assert.Equal(t, "helloworld/greeting", rule.Action, "Failed to set rule action")
		case "rule2":
			assert.Equal(t, "trigger1", rule.Trigger, "Failed to set rule trigger")
			assert.Equal(t, "helloworld/action1", rule.Action, "Failed to set rule action")
		}
	}
}

// TODO(752) We SHOULD automatically add "web-export" to each Action referenced in the "apis" section
// as this is implied.  The user should not have to do this manually
func TestComposeApiRecords(t *testing.T) {

	p, m, _ := testLoadParseManifest(t, "../tests/dat/manifest_data_compose_api_records.yaml")

	// create a fake configuration
	config := whisk.Config{
		Namespace:        "test",
		AuthToken:        "user:pass",
		Host:             "host",
		ApigwAccessToken: "token",
	}

	apiList, err := p.ComposeApiRecordsFromAllPackages(&config, m)
	if err != nil {
		assert.Fail(t, "Failed to compose api records: "+err.Error())
	}
	assert.Equal(t, 6, len(apiList), "Failed to get api records")
	for _, apiRecord := range apiList {
		apiDoc := apiRecord.ApiDoc
		action := apiDoc.Action
		switch action.Name {
		case "apiTest/putBooks":
			assert.Equal(t, "book-club", apiDoc.ApiName, "Failed to set api name")
			assert.Equal(t, "/club", apiDoc.GatewayBasePath, "Failed to set api base path")
			assert.Equal(t, "/books", apiDoc.GatewayRelPath, "Failed to set api rel path")
			assert.Equal(t, "put", action.BackendMethod, "Failed to set api backend method")
		case "apiTest/deleteBooks":
			assert.Equal(t, "book-club", apiDoc.ApiName, "Failed to set api name")
			assert.Equal(t, "/club", apiDoc.GatewayBasePath, "Failed to set api base path")
			assert.Equal(t, "/books", apiDoc.GatewayRelPath, "Failed to set api rel path")
			assert.Equal(t, "delete", action.BackendMethod, "Failed to set api backend method")
		case "apiTest/listMembers":
			assert.Equal(t, "book-club", apiDoc.ApiName, "Failed to set api name")
			assert.Equal(t, "/club", apiDoc.GatewayBasePath, "Failed to set api base path")
			assert.Equal(t, "/members", apiDoc.GatewayRelPath, "Failed to set api rel path")
			assert.Equal(t, "get", action.BackendMethod, "Failed to set api backend method")
		case "apiTest/getBooks2":
			assert.Equal(t, "book-club2", apiDoc.ApiName, "Failed to set api name")
			assert.Equal(t, "/club2", apiDoc.GatewayBasePath, "Failed to set api base path")
			assert.Equal(t, "/books2", apiDoc.GatewayRelPath, "Failed to set api rel path")
			assert.Equal(t, "get", action.BackendMethod, "Failed to set api backend method")
		case "apiTest/postBooks2":
			assert.Equal(t, "book-club2", apiDoc.ApiName, "Failed to set api name")
			assert.Equal(t, "/club2", apiDoc.GatewayBasePath, "Failed to set api base path")
			assert.Equal(t, "/books2", apiDoc.GatewayRelPath, "Failed to set api rel path")
			assert.Equal(t, "post", action.BackendMethod, "Failed to set api backend method")
		case "apiTest/listMembers2":
			assert.Equal(t, "book-club2", apiDoc.ApiName, "Failed to set api name")
			assert.Equal(t, "/club2", apiDoc.GatewayBasePath, "Failed to set api base path")
			assert.Equal(t, "/members2", apiDoc.GatewayRelPath, "Failed to set api rel path")
			assert.Equal(t, "get", action.BackendMethod, "Failed to set api backend method")
		default:
			assert.Fail(t, "Failed to get api action name")
		}
	}
}

func TestComposeDependencies(t *testing.T) {

	file := "../tests/dat/manifest_data_compose_dependencies.yaml"
	p, m, _ := testLoadParseManifest(t, file)

	depdList, err := p.ComposeDependenciesFromAllPackages(m, "/project_folder", m.Filepath, whisk.KeyValue{})
	assert.Nil(t, err, fmt.Sprintf(TEST_ERROR_COMPOSE_DEPENDENCY_FAILURE, file))

	assert.Equal(t, 3, len(depdList), "Failed to get rules")
	for dependency_name, dependency := range depdList {
		assert.Equal(t, "helloworld", dependency.Packagename, "Failed to set dependency isbinding")
		assert.Equal(t, "/project_folder/Packages", dependency.ProjectPath, "Failed to set dependency isbinding")
		d := strings.Split(dependency_name, ":")
		assert.NotEqual(t, d[1], "", "Failed to get dependency name")
		switch d[1] {
		case "myhelloworld":
			assert.Equal(t, "https://github.com/user/repo/folder", dependency.Location, "Failed to set dependency location")
			assert.Equal(t, false, dependency.IsBinding, "Failed to set dependency isbinding")
			assert.Equal(t, "https://github.com/user/repo", dependency.BaseRepo, "Failed to set dependency base repo url")
			assert.Equal(t, "/folder", dependency.SubFolder, "Failed to set dependency sub folder")
		case "myCloudant":
			assert.Equal(t, "/whisk.system/cloudant", dependency.Location, "Failed to set dependency location")
			assert.Equal(t, true, dependency.IsBinding, "Failed to set dependency isbinding")
			assert.Equal(t, 1, len(dependency.Parameters), "Failed to set dependency parameter")
			assert.Equal(t, 1, len(dependency.Annotations), "Failed to set dependency annotation")
			assert.Equal(t, "myAnnotation", dependency.Annotations[0].Key, "Failed to set dependency parameter key")
			assert.Equal(t, "Here it is", dependency.Annotations[0].Value, "Failed to set dependency parameter value")
			assert.Equal(t, "dbname", dependency.Parameters[0].Key, "Failed to set dependency annotation key")
			assert.Equal(t, "myGreatDB", dependency.Parameters[0].Value, "Failed to set dependency annotation value")
		case "myPublicPackage":
			assert.Equal(t, "/namespaceA/public", dependency.Location, "Failed to set dependency location.")
			assert.True(t, dependency.IsBinding, "Failed to set dependency binding.")
		default:
			assert.Fail(t, "Failed to get dependency name")
		}
	}
}

func TestBadYAMLInvalidPackageKeyInManifest(t *testing.T) {
	// read and parse manifest.yaml file located under ../tests folder
	p := NewYAMLParser()
	_, err := p.ParseManifest("../tests/dat/manifest_bad_yaml_invalid_package_key.yaml")

	assert.NotNil(t, err)
	// NOTE: go-yaml/yaml gets the line # wrong; testing only for the invalid key message
	assert.Contains(t, err.Error(), "field invalidKey not found in struct parsers.Package")
}

func TestBadYAMLInvalidKeyMappingValueInManifest(t *testing.T) {
	// read and parse manifest.yaml file located under ../tests folder
	p := NewYAMLParser()
	_, err := p.ParseManifest("../tests/dat/manifest_bad_yaml_invalid_key_mapping_value.yaml")

	assert.NotNil(t, err)
	// go-yaml/yaml prints the wrong line number for mapping values. It should be 5.
	assert.Contains(t, err.Error(), "mapping values are not allowed in this context")
}

func TestBadYAMLMissingRootKeyInManifest(t *testing.T) {
	// read and parse manifest.yaml file located under ../tests folder
	p := NewYAMLParser()
	_, err := p.ParseManifest("../tests/dat/manifest_bad_yaml_missing_root_key.yaml")

	assert.NotNil(t, err)
	assert.Contains(t, err.Error(), "field actions not found in struct parsers.YAML")
}

func TestBadYAMLInvalidCommentInManifest(t *testing.T) {
	// read and parse manifest.yaml file located under ../tests folder
	p := NewYAMLParser()
	_, err := p.ParseManifest("../tests/dat/manifest_bad_yaml_invalid_comment.yaml")

	assert.NotNil(t, err)
	assert.Contains(t, err.Error(), "could not find expected ':'")
}

// validate manifest_parser:Unmarshal() method for package in manifest YAML
// validate that manifest_parser is able to read and parse the manifest data
func TestUnmarshalForPackages(t *testing.T) {

	//manifestFile := "../tests/dat/manifest_data_unmarshal_packages.yaml"
	m, err := testReadAndUnmarshalManifest(t, "../tests/dat/manifest_data_unmarshal_packages.yaml")

	// Unmarshal reads/parses manifest data and sets the values of YAML
	// And returns an error if parsing a manifest data fails
	if err == nil {
		expectedResult := string(2)
		actualResult := string(len(m.Packages))
		assert.Equal(t, expectedResult, actualResult, "Expected 2 packages but got "+actualResult)
		// we have two packages
		// package name should be "helloNodejs" and "helloPython"
		for k, v := range m.Packages {
			switch k {
			case "package1":
				assert.Equal(t, "package1", k, "Expected package name package1 but got "+k)
				expectedResult = string(1)
				actualResult = string(len(v.Actions))
				assert.Equal(t, expectedResult, actualResult, "Expected 1 but got "+actualResult)
				// get the action payload from the map of actions which is stored in
				// YAML.Package.Actions with the type of map[string]Action
				actionName := "helloNodejs"
				if action, ok := v.Actions[actionName]; ok {
					// location/function of an action should be "actions/hello.js"
					expectedResult = "actions/hello.js"
					actualResult = action.Function
					assert.Equal(t, expectedResult, actualResult, "Expected action function "+expectedResult+" but got "+actualResult)
					// runtime of an action should be "nodejs:6"
					expectedResult = "nodejs:6"
					actualResult = action.Runtime
					assert.Equal(t, expectedResult, actualResult, "Expected action runtime "+expectedResult+" but got "+actualResult)
				} else {
					t.Error("Action named " + actionName + " does not exist.")
				}
			case "package2":
				assert.Equal(t, "package2", k, "Expected package name package2 but got "+k)
				expectedResult = string(1)
				actualResult = string(len(v.Actions))
				assert.Equal(t, expectedResult, actualResult, "Expected 1 but got "+actualResult)
				// get the action payload from the map of actions which is stored in
				// YAML.Package.Actions with the type of map[string]Action
				actionName := "helloPython"
				if action, ok := v.Actions[actionName]; ok {
					// location/function of an action should be "actions/hello.js"
					expectedResult = "actions/hello.py"
					actualResult = action.Function
					assert.Equal(t, expectedResult, actualResult, "Expected action function "+expectedResult+" but got "+actualResult)
					// runtime of an action should be "python"
					expectedResult = "python"
					actualResult = action.Runtime
					assert.Equal(t, expectedResult, actualResult, "Expected action runtime "+expectedResult+" but got "+actualResult)
				} else {
					t.Error("Action named " + actionName + " does not exist.")
				}
			}
		}
	}
}

func TestParseYAML_trigger(t *testing.T) {
	data, err := ioutil.ReadFile("../tests/dat/manifest_validate_triggerfeed.yaml")
	if err != nil {
		panic(err)
	}

	var manifest YAML
	err = NewYAMLParser().Unmarshal(data, &manifest)
	if err != nil {
		panic(err)
	}

	packageName := "manifest3"

	assert.Equal(t, 2, len(manifest.Packages[packageName].Triggers), "Get trigger list failed.")
	for trigger_name := range manifest.Packages[packageName].Triggers {
		var trigger = manifest.Packages[packageName].Triggers[trigger_name]
		switch trigger_name {
		case "trigger1":
		case "trigger2":
			assert.Equal(t, "myfeed", trigger.Feed, "Get trigger feed name failed.")
		default:
			t.Error("Get trigger name failed")
		}
	}
}

func TestParseYAML_rule(t *testing.T) {
	data, err := ioutil.ReadFile("../tests/dat/manifest_validate_rule.yaml")
	if err != nil {
		panic(err)
	}

	var manifest YAML
	err = NewYAMLParser().Unmarshal(data, &manifest)
	if err != nil {
		panic(err)
	}

	packageName := "manifest4"

	assert.Equal(t, 1, len(manifest.Packages[packageName].Rules), "Get trigger list failed.")
	for rule_name := range manifest.Packages[packageName].Rules {
		var rule = manifest.Packages[packageName].Rules[rule_name]
		switch rule_name {
		case "rule1":
			assert.Equal(t, "trigger1", rule.Trigger, "Get trigger name failed.")
			assert.Equal(t, "hellpworld", rule.Action, "Get action name failed.")
			assert.Equal(t, "true", rule.Rule, "Get rule expression failed.")
		default:
			t.Error("Get rule name failed")
		}
	}
}

func TestParseYAML_feed(t *testing.T) {
	data, err := ioutil.ReadFile("../tests/dat/manifest_validate_feed.yaml")
	if err != nil {
		panic(err)
	}

	var manifest YAML
	err = NewYAMLParser().Unmarshal(data, &manifest)
	if err != nil {
		panic(err)
	}

	packageName := "manifest5"

	assert.Equal(t, 1, len(manifest.Packages[packageName].Feeds), "Get feed list failed.")
	for feed_name := range manifest.Packages[packageName].Feeds {
		var feed = manifest.Packages[packageName].Feeds[feed_name]
		switch feed_name {
		case "feed1":
			assert.Equal(t, "https://my.company.com/services/eventHub", feed.Location, "Get feed location failed.")
			assert.Equal(t, "my_credential", feed.Credential, "Get feed credential failed.")
			assert.Equal(t, 2, len(feed.Operations), "Get operations number failed.")
			for operation_name := range feed.Operations {
				switch operation_name {
				case "operation1":
				case "operation2":
				default:
					t.Error("Get feed operation name failed")
				}
			}
		default:
			t.Error("Get feed name failed")
		}
	}
}

func TestParseYAML_param(t *testing.T) {
	data, err := ioutil.ReadFile("../tests/dat/manifest_validate_params.yaml")
	if err != nil {
		panic(err)
	}

	var manifest YAML
	err = NewYAMLParser().Unmarshal(data, &manifest)
	if err != nil {
		panic(err)
	}

	packageName := "validateParams"

	assert.Equal(t, 1, len(manifest.Packages[packageName].Actions), "Get action list failed.")
	for action_name := range manifest.Packages[packageName].Actions {
		var action = manifest.Packages[packageName].Actions[action_name]
		switch action_name {
		case "action1":
			for param_name := range action.Inputs {
				var param = action.Inputs[param_name]
				switch param_name {
				case "inline1":
					assert.Equal(t, "{ \"key\": true }", param.Value, "Get param value failed.")
				case "inline2":
					assert.Equal(t, "Just a string", param.Value, "Get param value failed.")
				case "inline3":
					assert.Equal(t, nil, param.Value, "Get param value failed.")
				case "inline4":
					assert.Equal(t, true, param.Value, "Get param value failed.")
				case "inline5":
					assert.Equal(t, 42, param.Value, "Get param value failed.")
				case "inline6":
					assert.Equal(t, -531, param.Value, "Get param value failed.")
				case "inline7":
					assert.Equal(t, 432.432E-43, param.Value, "Get param value failed.")
				case "inline8":
					assert.Equal(t, "[ true, null, \"boo\", { \"key\": 0 }]", param.Value, "Get param value failed.")
				case "inline9":
					assert.Equal(t, false, param.Value, "Get param value failed.")
				case "inline0":
					assert.Equal(t, 456.423, param.Value, "Get param value failed.")
				case "inlin10":
					assert.Equal(t, nil, param.Value, "Get param value failed.")
				case "inlin11":
					assert.Equal(t, true, param.Value, "Get param value failed.")
				case "expand1":
					assert.Equal(t, nil, param.Value, "Get param value failed.")
				case "expand2":
					assert.Equal(t, true, param.Value, "Get param value failed.")
				case "expand3":
					assert.Equal(t, false, param.Value, "Get param value failed.")
				case "expand4":
					assert.Equal(t, 15646, param.Value, "Get param value failed.")
				case "expand5":
					assert.Equal(t, "{ \"key\": true }", param.Value, "Get param value failed.")
				case "expand6":
					assert.Equal(t, "[ true, null, \"boo\", { \"key\": 0 }]", param.Value, "Get param value failed.")
				case "expand7":
					assert.Equal(t, nil, param.Value, "Get param value failed.")
				default:
					t.Error("Get param name failed")
				}
			}
		default:
			t.Error("Get action name failed")
		}
	}
}

func TestPackageName_Env_Var(t *testing.T) {
	testPackage := "test_package"
	os.Setenv("package_name", testPackage)
	testPackageSec := "test_package_second"
	os.Setenv("package_name_second", testPackageSec)
	mm := NewYAMLParser()
	manifestfile := "../tests/dat/manifest_validate_package_grammar_env_var.yaml"
	manifest, _ := mm.ParseManifest(manifestfile)
	assert.Equal(t, 4, len(manifest.Packages), "Get package list failed.")
	expectedPackages := [4]string{testPackage, testPackageSec, testPackage + "suffix", testPackage + "-" + testPackageSec}
	for _, pkg_name := range expectedPackages {
		var pkg = manifest.Packages[pkg_name]
		assert.Equal(t, "1.0", pkg.Version, "Get the wrong package version.")
		assert.Equal(t, "Apache-2.0", pkg.License, "Get the wrong license.")
	}
}

func TestRuleName_Env_Var(t *testing.T) {
	// read and parse manifest file with env var for rule name, and rule trigger and action
	testRule := "test_rule"
	os.Setenv("rule_name", testRule)
	testTrigger := "test_trigger"
	os.Setenv("trigger_name", testTrigger)
	testAction := "test_actions"
	os.Setenv("action_name", testAction)
	mm := NewYAMLParser()
	manifestfile := "../tests/dat/manifest_data_rule_env_var.yaml"
	manifest, _ := mm.ParseManifest(manifestfile)
	rules, err := mm.ComposeRulesFromAllPackages(manifest, whisk.KeyValue{})
	if err != nil {
		assert.Fail(t, "Failed to compose rules")
	}
	packageName := "manifest1"

	assert.Equal(t, 1, len(manifest.Packages[packageName].Rules), "Get rule list failed.")
	for _, rule := range rules {
		wskprint.PrintlnOpenWhiskVerbose(false, fmt.Sprintf("ruleName: %v", rule))
		switch rule.Name {
		case testRule:
			assert.Equal(t, "test_trigger", rule.Trigger, "Get trigger name failed.")
			assert.Equal(t, packageName+"/"+testAction, rule.Action, "Get action name failed.")
		//assert.Equal(t, "true", rule.Rule, "Get rule expression failed.")
		default:
			t.Error("Get rule name failed")
		}
	}
}

func TestComposeActionForAnnotations(t *testing.T) {
	manifestFile := "../tests/dat/manifest_validate_action_annotations.yaml"
	mm := NewYAMLParser()
	manifest, _ := mm.ParseManifest(manifestFile)
	pkg_name := "packageActionAnnotations"
	pkg := manifest.Packages[pkg_name]
	assert.NotNil(t, pkg, "Could not find package with name "+pkg_name)
	action_name := "helloworld"
	action := pkg.Actions[action_name]
	assert.NotNil(t, action, "Could not find action with name "+action_name)
	actual_annotations := action.Annotations
	expected_annotations := map[string]interface{}{
		"action_annotation_1": "this is annotation 1",
		"action_annotation_2": "this is annotation 2",
		"action_annotation_3": "this is annotation 3",
		"action_annotation_4": "this is annotation 4",
	}
	assert.Equal(t, len(actual_annotations), len(expected_annotations), "Could not find expected number of annotations specified in manifest file")
	eq := reflect.DeepEqual(actual_annotations, expected_annotations)
	assert.True(t, eq, "Expected list of annotations does not match with actual list, expected annotations: %v actual annotations: %v", expected_annotations, actual_annotations)

	pkg_name = "packageActionAnnotationsWithWebAction"
	pkg = manifest.Packages[pkg_name]
	assert.NotNil(t, pkg, "Could not find package with name "+pkg_name)
	action = pkg.Actions[action_name]
	assert.NotNil(t, action, "Could not find action with name "+action_name)
	actual_annotations = action.Annotations
	expected_annotations["web-export"] = true
	assert.Equal(t, len(actual_annotations), len(expected_annotations), "Could not find expected number of annotations specified in manifest file")
	eq = reflect.DeepEqual(actual_annotations, expected_annotations)
	assert.True(t, eq, "Expected list of annotations does not match with actual list, expected annotations: %v actual annotations: %v", expected_annotations, actual_annotations)
}<|MERGE_RESOLUTION|>--- conflicted
+++ resolved
@@ -20,16 +20,6 @@
 package parsers
 
 import (
-	"fmt"
-<<<<<<< HEAD
-	"github.com/apache/incubator-openwhisk-client-go/whisk"
-	"github.com/apache/incubator-openwhisk-wskdeploy/utils"
-	"github.com/apache/incubator-openwhisk-wskdeploy/wskderrors"
-	"github.com/apache/incubator-openwhisk-wskdeploy/wskprint"
-	"github.com/davecgh/go-spew/spew"
-	"github.com/stretchr/testify/assert"
-=======
->>>>>>> 8f4f2c76
 	"io/ioutil"
 	"os"
 	"path/filepath"
@@ -1052,7 +1042,6 @@
 	for _, action := range actions {
 		if action.Action.Name == "hello1" || action.Action.Name == "hello2" {
 			for _, a := range action.Action.Annotations {
-				spew.Dump(a)
 				switch a.Key {
 				case "web-export":
 					assert.True(t, a.Value.(bool), "Expected true for web-export but got "+strconv.FormatBool(a.Value.(bool)))
@@ -1060,7 +1049,6 @@
 			}
 		} else if action.Action.Name == "hello3" {
 			for _, a := range action.Action.Annotations {
-				spew.Dump(a)
 				switch a.Key {
 				case "web-export":
 					assert.False(t, a.Value.(bool), "Expected false for web-export but got "+strconv.FormatBool(a.Value.(bool)))
@@ -1068,7 +1056,6 @@
 			}
 		} else if action.Action.Name == "hello4" {
 			for _, a := range action.Action.Annotations {
-				spew.Dump(a)
 				switch a.Key {
 				case "web-export":
 					assert.True(t, a.Value.(bool), "Expected true for web-export but got "+strconv.FormatBool(a.Value.(bool)))
